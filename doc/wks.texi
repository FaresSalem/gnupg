@c wks.texi - man pages for the Web Key Service tools.
@c Copyright (C) 2017 g10 Code GmbH
@c Copyright (C) 2017 Bundesamt für Sicherheit in der Informationstechnik
@c This is part of the GnuPG manual.
@c For copying conditions, see the file GnuPG.texi.

@include defs.inc

@node Web Key Service
@chapter Web Key Service

GnuPG comes with tools used to maintain and access a Web Key
Directory.

@menu
* gpg-wks-client::        Send requests via WKS
* gpg-wks-server::        Server to provide the WKS.
@end menu

@c
@c  GPG-WKS-CLIENT
@c
@manpage gpg-wks-client.1
@node gpg-wks-client
@section Send requests via WKS
@ifset manverb
.B gpg-wks-client
\- Client for the Web Key Service
@end ifset

@mansect synopsis
@ifset manverb
.B gpg-wks-client
.RI [ options ]
.B \-\-supported
.I user-id
.br
.B gpg-wks-client
.RI [ options ]
.B \-\-check
.I user-id
.br
.B gpg-wks-client
.RI [ options ]
.B \-\-create
.I fingerprint
.I user-id
.br
.B gpg-wks-client
.RI [ options ]
.B \-\-receive
.br
.B gpg-wks-client
.RI [ options ]
.B \-\-read
@end ifset

@mansect description
The @command{gpg-wks-client} is used to send requests to a Web Key
Service provider.  This is usuallay done to upload a key into a Web
Key Directory.

With the @option{--supported} command the caller can test whether a
site supports the Web Key Service.  The argument is an arbitray
address in the to be tested domain. For example
@file{foo@@example.net}.  The command returns success if the Web Key
Service is supported.  The operation is silent; to get diagnostic
output use the option @option{--verbose}.

With the @option{--check} command the caller can test whether a key
exists for a supplied mail address.  The command returns success if a
key is available.

The @option{--create} command is used to send a request for
publication in the Web Key Directory.  The arguments are the
fingerprint of the key and the user id to publish.  The output from
the command is a properly formatted mail with all standard headers.
This mail can be fed to @command{sendmail(8)} or any other tool to
actually send that mail.  If @command{sendmail(8)} is installed the
option @option{--send} can be used to directly send the created
request.  If the provider request a 'mailbox-only' user id and no such
user id is found, @command{gpg-wks-client} will try an additional user
id.

The @option{--receive} and @option{--read} commands are used to
process confirmation mails as send from the service provider.  The
former expects an encrypted MIME messages, the latter an already
decrypted MIME message.  The result of these commands are another mail
which can be send in the same way as the mail created with
@option{--create}.

@command{gpg-wks-client} is not commonly invoked directly and thus it
is not installed in the bin directory.  Here is an example how it can
be invoked manually to check for a Web Key Directory entry for
@file{foo@@example.org}:

@example
$(gpgconf --list-dirs libexecdir)/gpg-wks-client --check foo@@example.net
@end example

@mansect options
@noindent
@command{gpg-wks-client} understands these options:

@table @gnupgtabopt

@item --send
@opindex send
Directly send created mails using the @command{sendmail} command.
Requires installation of that command.

@item --output @var{file}
@itemx -o
@opindex output
Write the created mail to @var{file} instead of stdout.  Note that the
value @code{-} for @var{file} is the same as writing to stdout.

@item --status-fd @var{n}
@opindex status-fd
Write special status strings to the file descriptor @var{n}.
This program returns only the status messages SUCCESS or FAILURE which
are helpful when the caller uses a double fork approach and can't
easily get the return code of the process.

@item --verbose
@opindex verbose
Enable extra informational output.

@item --quiet
@opindex quiet
Disable almost all informational output.

@item --version
@opindex version
Print version of the program and exit.

@item --help
@opindex help
Display a brief help page and exit.

@end table


@mansect see also
@ifset isman
@command{gpg-wks-server}(1)
@end ifset


@c
@c  GPG-WKS-SERVER
@c
@manpage gpg-wks-server.1
@node gpg-wks-server
@section Provide the Web Key Service
@ifset manverb
.B gpg-wks-server
\- Server providing the Web Key Service
@end ifset

@mansect synopsis
@ifset manverb
.B gpg-wks-server
.RI [ options ]
.B \-\-receive
.br
.B gpg-wks-server
.RI [ options ]
.B \-\-cron
.br
.B gpg-wks-server
.RI [ options ]
.B \-\-list-domains
.br
.B gpg-wks-server
.RI [ options ]
.B \-\-check-key
.I user-id
.br
.B gpg-wks-server
.RI [ options ]
.B \-\-install-key
.I file
.I user-id
.br
.B gpg-wks-server
.RI [ options ]
.B \-\-remove-key
.I user-id
.br
.B gpg-wks-server
.RI [ options ]
.B \-\-revoke-key
.I user-id
@end ifset

@mansect description
The @command{gpg-wks-server} is a server site implementation of the
Web Key Service.  It receives requests for publication, sends
confirmation requests, receives confirmations, and published the key.
It also has features to ease the setup and maintenance of a Web Key
Directory.

When used with the command @option{--receive} a single Web Key Service
mail is processed.  Commonly this command is used with the option
@option{--send} to directly send the crerated mails back.  See below
for an installation example.

The command @option{--cron} is used for regualr cleanup tasks.  For
example non-confirmed requested should be removed after their expire
time.  It is best to run this command once a day from a cronjob.

The command @option{--list-domains} prints all configured domains.
Further it creates missing directories for the configuration and
prints warnings pertaining to problems in the configuration.

The command @option{--check-key} (or just @option{--check}) checks
whether a key with the given user-id is installed.  The process return
success in this case; to also print a diagnostic, use option
@option{-v}.  If the key is not installed a diagnostics is printed and
the process returns failure; to suppress the diagnostic, use option
@option{-q}.  More than one user-id can be given; see also option
@option{with-file}.

The command @option{--install-key} manually installs a key into the
WKD.  The arguments are a file with the keyblock and the user-id to
install.  If the first argument resembles a fingerprint the key is
taken from the current keyring; to force the use of a file, prefix the
first argument with "./".

The command @option{--remove-key} uninstalls a key from the WKD.  The
process returns success in this case; to also print a diagnostic, use
option @option{-v}.  If the key is not installed a diagnostic is
printed and the process returns failure; to suppress the diagnostic,
use option @option{-q}.

The command @option{--revoke-key} is not yet functional.


@mansect options
@noindent
@command{gpg-wks-server} understands these options:

@table @gnupgtabopt

@item --from @var{mailaddr}
@opindex from
Use @var{mailaddr} as the default sender address.

@item --header @var{name}=@var{value}
@opindex header
Add the mail header "@var{name}: @var{value}" to all outgoing mails.

@item --send
@opindex send
Directly send created mails using the @command{sendmail} command.
Requires installation of that command.

@item --output @var{file}
@itemx -o
@opindex output
Write the created mail also to @var{file}. Note that the value
@code{-} for @var{file} would write it to stdout.

@item --with-dir
@opindex with-dir
Also print the directory name for each domain listed by command
@option{--list-domains}.

@item --with-file
@opindex with-file
With command @option{--check-key} print for each user-id, the address,
'i' for installed key or 'n' for not installed key, and the filename.

@item --verbose
@opindex verbose
Enable extra informational output.

@item --quiet
@opindex quiet
Disable almost all informational output.

@item --version
@opindex version
Print version of the program and exit.

@item --help
@opindex help
Display a brief help page and exit.

@end table

@noindent
@mansect examples
@chapheading Examples

The Web Key Service requires a working directory to store keys
pending for publication.  As root create a working directory:

@example
  # mkdir /var/lib/gnupg/wks
  # chown webkey:webkey /var/lib/gnupg/wks
  # chmod 2750 /var/lib/gnupg/wks
@end example

Then under your webkey account create directories for all your
domains.  Here we do it for "example.net":

@example
  $ mkdir /var/lib/gnupg/wks/example.net
@end example

Finally run

@example
  $ gpg-wks-server --list-domains
@end example

to create the required sub-directories with the permission set
correctly.  For each domain a submission address needs to be
configured.  All service mails are directed to that address.  It can
be the same address for all configured domains, for example:

@example
  $ cd /var/lib/gnupg/wks/example.net
  $ echo key-submission@@example.net >submission-address
@end example

The protocol requires that the key to be published is sent with an
encrypted mail to the service.  Thus you need to create a key for
the submission address:

@example
  $ gpg --batch --passphrase '' --quick-gen-key key-submission@@example.net
  $ gpg -K key-submission@@example.net
@end example

The output of the last command looks similar to this:

@example
  sec   rsa3072 2016-08-30 [SC]
        C0FCF8642D830C53246211400346653590B3795B
  uid           [ultimate] key-submission@@example.net
<<<<<<< HEAD
                bxzcxpxk8h87z1k7bzk86xn5aj47intu@@example.net
  ssb   rsa3072 2016-08-30 [E]
=======
  ssb   rsa2048 2016-08-30 [E]
>>>>>>> 59ee87aa
@end example

Take the fingerprint from that output and manually publish the key:

@example
  $ gpg-wks-server --install-key C0FCF8642D830C53246211400346653590B3795B \
  >                key-submission@@example.net
@end example

Finally that submission address needs to be redirected to a script
running @command{gpg-wks-server}.  The @command{procmail} command can
be used for this: Redirect the submission address to the user "webkey"
and put this into webkey's @file{.procmailrc}:

@example
:0
* !^From: webkey@@example.net
* !^X-WKS-Loop: webkey.example.net
|gpg-wks-server -v --receive \
     --header X-WKS-Loop=webkey.example.net \
     --from webkey@@example.net --send
@end example


@mansect see also
@ifset isman
@command{gpg-wks-client}(1)
@end ifset<|MERGE_RESOLUTION|>--- conflicted
+++ resolved
@@ -341,12 +341,8 @@
   sec   rsa3072 2016-08-30 [SC]
         C0FCF8642D830C53246211400346653590B3795B
   uid           [ultimate] key-submission@@example.net
-<<<<<<< HEAD
                 bxzcxpxk8h87z1k7bzk86xn5aj47intu@@example.net
   ssb   rsa3072 2016-08-30 [E]
-=======
-  ssb   rsa2048 2016-08-30 [E]
->>>>>>> 59ee87aa
 @end example
 
 Take the fingerprint from that output and manually publish the key:
