--- conflicted
+++ resolved
@@ -48,11 +48,7 @@
     if( !n )
 	mpi_release(enc->data[0]);
     for(i=0; i < n; i++ )
-<<<<<<< HEAD
-	mpi_free( enc->data[i] );
-=======
 	mpi_release( enc->data[i] );
->>>>>>> 6d77c76e
     xfree(enc);
 }
 
@@ -65,11 +61,7 @@
   if( !n )
     mpi_release(sig->data[0]);
   for(i=0; i < n; i++ )
-<<<<<<< HEAD
-    mpi_free( sig->data[i] );
-=======
     mpi_release( sig->data[i] );
->>>>>>> 6d77c76e
 
   xfree(sig->revkey);
   xfree(sig->hashed);
