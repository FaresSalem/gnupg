--- conflicted
+++ resolved
@@ -49,11 +49,6 @@
 #include "ttyio.h"
 #include "i18n.h"
 #include "status.h"
-<<<<<<< HEAD
-#include "g10defs.h"
-#include "cardglue.h"
-=======
->>>>>>> 6d77c76e
 
 
 enum cmd_and_opt_values { aNull = 0,
@@ -87,13 +82,8 @@
 
 int g10_errors_seen = 0;
 
-<<<<<<< HEAD
-const char *
-strusage( int level )
-=======
 static const char *
 my_strusage( int level )
->>>>>>> 6d77c76e
 {
     const char *p;
     switch( level ) {
@@ -123,21 +113,12 @@
 i18n_init(void)
 {
 #ifdef USE_SIMPLE_GETTEXT
-<<<<<<< HEAD
-    set_gettext_file (PACKAGE, "Software\\GNU\\GnuPG");
-#else
-#ifdef ENABLE_NLS
-    setlocale( LC_ALL, "" );
-    bindtextdomain( PACKAGE, G10_LOCALEDIR );
-    textdomain( PACKAGE );
-=======
   set_gettext_file (PACKAGE_GT, "Software\\GNU\\GnuPG");
 #else
 #ifdef ENABLE_NLS
   setlocale (LC_ALL, "");
   bindtextdomain (PACKAGE_GT, LOCALEDIR);
   textdomain (PACKAGE_GT);
->>>>>>> 6d77c76e
 #endif
 #endif
 }
@@ -153,14 +134,9 @@
     STRLIST nrings=NULL;
     unsigned configlineno;
 
-<<<<<<< HEAD
-    log_set_name("gpgv");
-    init_signals();
-=======
     set_strusage (my_strusage);
     log_set_prefix ("gpgv", 1);
     gnupg_init_signals (0, NULL);
->>>>>>> 6d77c76e
     i18n_init();
     opt.command_fd = -1; /* no command fd */
     opt.pgp2_workarounds = 1;
@@ -369,7 +345,6 @@
 passphrase_to_dek( u32 *keyid, int pubkey_algo,
 		   int cipher_algo, STRING2KEY *s2k, int mode,
                    const char *tmp, int *canceled)
-<<<<<<< HEAD
 {
   if (canceled)
     *canceled = 0;
@@ -384,22 +359,6 @@
   return NULL;
 }
 
-=======
-{
-  if (canceled)
-    *canceled = 0;
-  return NULL;
-}
-
-struct keyserver_spec *parse_preferred_keyserver(PKT_signature *sig) {return NULL;}
-struct keyserver_spec *parse_keyserver_uri(const char *uri,int require_scheme,
-                                           const char *configname,
-                                           unsigned int configlineno)
-{
-  return NULL;
-}
-
->>>>>>> 6d77c76e
 void free_keyserver_spec(struct keyserver_spec *keyserver) {}
 
 /* Stubs to avoid linking to photoid.c */
