/* delkey.c - delete keys
 * Copyright (C) 1998, 1999, 2000, 2001, 2002, 2004,
<<<<<<< HEAD
 *               2005 Free Software Foundation, Inc.
=======
 *               2005, 2006 Free Software Foundation, Inc.
>>>>>>> 6d77c76e
 *
 * This file is part of GnuPG.
 *
 * GnuPG is free software; you can redistribute it and/or modify
 * it under the terms of the GNU General Public License as published by
 * the Free Software Foundation; either version 2 of the License, or
 * (at your option) any later version.
 *
 * GnuPG is distributed in the hope that it will be useful,
 * but WITHOUT ANY WARRANTY; without even the implied warranty of
 * MERCHANTABILITY or FITNESS FOR A PARTICULAR PURPOSE.  See the
 * GNU General Public License for more details.
 *
 * You should have received a copy of the GNU General Public License
 * along with this program; if not, write to the Free Software
 * Foundation, Inc., 51 Franklin Street, Fifth Floor, Boston, MA 02110-1301,
 * USA.
 */

#include <config.h>
#include <stdio.h>
#include <stdlib.h>
#include <string.h>
#include <errno.h>
#include <assert.h>
#include <ctype.h>

#include "gpg.h"
#include "options.h"
#include "packet.h"
#include "errors.h"
#include "iobuf.h"
#include "keydb.h"
#include "util.h"
#include "main.h"
#include "trustdb.h"
#include "filter.h"
#include "ttyio.h"
#include "status.h"
#include "i18n.h"


/****************
 * Delete a public or secret key from a keyring.
 * r_sec_avail will be set if a secret key is available and the public
 * key can't be deleted for that reason.
 */
static int
do_delete_key( const char *username, int secret, int force, int *r_sec_avail )
{
    int rc = 0;
    KBNODE keyblock = NULL;
    KBNODE node;
    KEYDB_HANDLE hd = keydb_new (secret);
    PKT_public_key *pk = NULL;
    PKT_secret_key *sk = NULL;
    u32 keyid[2];
    int okay=0;
    int yes;
    KEYDB_SEARCH_DESC desc;
    int exactmatch;

    *r_sec_avail = 0;

    /* search the userid */
    classify_user_id (username, &desc);
    exactmatch = (desc.mode == KEYDB_SEARCH_MODE_FPR
                  || desc.mode == KEYDB_SEARCH_MODE_FPR16
                  || desc.mode == KEYDB_SEARCH_MODE_FPR20);
    rc = desc.mode? keydb_search (hd, &desc, 1):G10ERR_INV_USER_ID;
    if (rc) {
	log_error (_("key \"%s\" not found: %s\n"), username, g10_errstr (rc));
	write_status_text( STATUS_DELETE_PROBLEM, "1" );
	goto leave;
    }

    /* read the keyblock */
    rc = keydb_get_keyblock (hd, &keyblock );
    if (rc) {
	log_error (_("error reading keyblock: %s\n"), g10_errstr(rc) );
	goto leave;
    }

    /* get the keyid from the keyblock */
    node = find_kbnode( keyblock, secret? PKT_SECRET_KEY:PKT_PUBLIC_KEY );
    if( !node ) {
	log_error("Oops; key not found anymore!\n");
	rc = G10ERR_GENERAL;
	goto leave;
    }

    if( secret )
      {
	sk = node->pkt->pkt.secret_key;
	keyid_from_sk( sk, keyid );
      }
    else
      {
	/* public */
	pk = node->pkt->pkt.public_key;
	keyid_from_pk( pk, keyid );

	if(!force)
	  {
	    rc = seckey_available( keyid );
	    if( !rc )
	      {
		*r_sec_avail = 1;
		rc = -1;
		goto leave;
	      }
	    else if( rc != G10ERR_NO_SECKEY )
	      log_error("%s: get secret key: %s\n", username, g10_errstr(rc) );
	    else
	      rc = 0;
	  }
      }

    if( rc )
	rc = 0;
    else if (opt.batch && exactmatch)
        okay++;
    else if( opt.batch && secret )
      {
	log_error(_("can't do this in batch mode\n"));
        log_info (_("(unless you specify the key by fingerprint)\n"));
      }
    else if( opt.batch && opt.answer_yes )
	okay++;
    else if( opt.batch )
      {
	log_error(_("can't do this in batch mode without \"--yes\"\n"));
        log_info (_("(unless you specify the key by fingerprint)\n"));
      }
    else {
        if( secret )
            print_seckey_info( sk );
        else
            print_pubkey_info(NULL, pk );
	tty_printf( "\n" );

	yes = cpr_get_answer_is_yes( secret? "delete_key.secret.okay"
					   : "delete_key.okay",
			      _("Delete this key from the keyring? (y/N) "));
	if( !cpr_enabled() && secret && yes ) {
	    /* I think it is not required to check a passphrase; if
	     * the user is so stupid as to let others access his secret keyring
	     * (and has no backup) - it is up him to read some very
	     * basic texts about security.
	     */
	    yes = cpr_get_answer_is_yes("delete_key.secret.okay",
			 _("This is a secret key! - really delete? (y/N) "));
	}
	if( yes )
	    okay++;
    }


    if( okay ) {
	rc = keydb_delete_keyblock (hd);
	if (rc) {
	    log_error (_("deleting keyblock failed: %s\n"), g10_errstr(rc) );
	    goto leave;
	}

	/* Note that the ownertrust being cleared will trigger a
           revalidation_mark().  This makes sense - only deleting keys
           that have ownertrust set should trigger this. */

        if (!secret && pk && clear_ownertrusts (pk)) {
          if (opt.verbose)
            log_info (_("ownertrust information cleared\n"));
        }
    }

  leave:
    keydb_release (hd);
    release_kbnode (keyblock);
    return rc;
}

/****************
 * Delete a public or secret key from a keyring.
 */
int
delete_keys( STRLIST names, int secret, int allow_both )
{
    int rc, avail, force=(!allow_both && !secret && opt.expert);

    /* Force allows us to delete a public key even if a secret key
       exists. */

    for(;names;names=names->next) {
       rc = do_delete_key (names->d, secret, force, &avail );
       if ( rc && avail ) { 
	 if ( allow_both ) {
	   rc = do_delete_key (names->d, 1, 0, &avail );
	   if ( !rc )
	     rc = do_delete_key (names->d, 0, 0, &avail );
	 }
	 else {
	   log_error(_(
	      "there is a secret key for public key \"%s\"!\n"),names->d);
	   log_info(_(
	      "use option \"--delete-secret-keys\" to delete it first.\n"));
	   write_status_text( STATUS_DELETE_PROBLEM, "2" );
	   return rc;
	 }
       }

       if(rc) {
	 log_error("%s: delete key failed: %s\n", names->d, g10_errstr(rc) );
	 return rc;
       }
    }

    return 0;
}<|MERGE_RESOLUTION|>--- conflicted
+++ resolved
@@ -1,10 +1,6 @@
 /* delkey.c - delete keys
  * Copyright (C) 1998, 1999, 2000, 2001, 2002, 2004,
-<<<<<<< HEAD
- *               2005 Free Software Foundation, Inc.
-=======
  *               2005, 2006 Free Software Foundation, Inc.
->>>>>>> 6d77c76e
  *
  * This file is part of GnuPG.
  *
