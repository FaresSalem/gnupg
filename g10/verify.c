--- conflicted
+++ resolved
@@ -1,8 +1,4 @@
-<<<<<<< HEAD
-/* verify.c - verify signed data
-=======
 /* verify.c - Verify signed data
->>>>>>> 6d77c76e
  * Copyright (C) 1998, 1999, 2000, 2001, 2004 Free Software Foundation, Inc.
  *
  * This file is part of GnuPG.
@@ -204,15 +200,12 @@
 	     * spaces, so that we can process nearly all filenames */
 	    line[strlen(line)-1] = 0;
 	    verify_one_file( line );
-            iobuf_ioctl( NULL, 2, 0, NULL); /* Invalidate entire cache. */
 	}
 
     }
     else {  /* take filenames from the array */
-        for(i=0; i < nfiles; i++ ) {
+	for(i=0; i < nfiles; i++ )
 	    verify_one_file( files[i] );
-            iobuf_ioctl( NULL, 2, 0, NULL); /* Invalidate entire cache. */
-        }
     }
     return 0;
 }