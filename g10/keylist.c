<<<<<<< HEAD
/* keylist.c
=======
/* keylist.c - print keys
>>>>>>> 6d77c76e
 * Copyright (C) 1998, 1999, 2000, 2001, 2002, 2003,
 *               2004, 2005 Free Software Foundation, Inc.
 *
 * This file is part of GnuPG.
 *
 * GnuPG is free software; you can redistribute it and/or modify
 * it under the terms of the GNU General Public License as published by
 * the Free Software Foundation; either version 2 of the License, or
 * (at your option) any later version.
 *
 * GnuPG is distributed in the hope that it will be useful,
 * but WITHOUT ANY WARRANTY; without even the implied warranty of
 * MERCHANTABILITY or FITNESS FOR A PARTICULAR PURPOSE.  See the
 * GNU General Public License for more details.
 *
 * You should have received a copy of the GNU General Public License
 * along with this program; if not, write to the Free Software
 * Foundation, Inc., 51 Franklin Street, Fifth Floor, Boston, MA 02110-1301,
 * USA.
 */

#include <config.h>
#include <stdio.h>
#include <stdlib.h>
#include <string.h>
#include <errno.h>
#include <assert.h>

#include "gpg.h"
#include "options.h"
#include "packet.h"
#include "errors.h"
#include "keydb.h"
#include "photoid.h"
#include "util.h"
#include "ttyio.h"
#include "trustdb.h"
#include "main.h"
#include "i18n.h"
#include "status.h"

static void list_all(int);
static void list_one( STRLIST names, int secret);
static void print_card_serialno (PKT_secret_key *sk);

struct sig_stats
{
  int inv_sigs;
  int no_key;
  int oth_err;
};

static FILE *attrib_fp=NULL;

/****************
 * List the keys
 * If list is NULL, all available keys are listed
 */
void
public_key_list( STRLIST list )
{
  if(opt.with_colons)
    {
      byte trust_model,marginals,completes,cert_depth;
      ulong created,nextcheck;

      read_trust_options(&trust_model,&created,&nextcheck,
			 &marginals,&completes,&cert_depth);

      printf("tru:");

      if(nextcheck && nextcheck <= make_timestamp())
	printf("o");
      if(trust_model!=opt.trust_model)
	printf("t");
      if(opt.trust_model==TM_PGP || opt.trust_model==TM_CLASSIC)
	{
	  if(marginals!=opt.marginals_needed)
	    printf("m");
	  if(completes!=opt.completes_needed)
	    printf("c");
	  if(cert_depth!=opt.max_cert_depth)
	    printf("d");
	}

      printf(":%d:%lu:%lu",trust_model,created,nextcheck);

      /* Only show marginals, completes, and cert_depth in the classic
	 or PGP trust models since they are not meaningful
	 otherwise. */

      if(trust_model==TM_PGP || trust_model==TM_CLASSIC)
	printf(":%d:%d:%d",marginals,completes,cert_depth);

      printf("\n");
    }

  /* We need to do the stale check right here because it might need to
     update the keyring while we already have the keyring open.  This
     is very bad for W32 because of a sharing violation. For real OSes
     it might lead to false results if we are later listing a keyring
     which is associated with the inode of a deleted file.  */
  check_trustdb_stale ();

  if( !list )
    list_all(0);
  else
    list_one( list, 0 );
}

void
secret_key_list( STRLIST list )
{
    check_trustdb_stale ();

    if( !list )
	list_all(1);
    else  /* List by user id */
	list_one( list, 1 );
}

void
print_seckey_info (PKT_secret_key *sk)
{
  u32 keyid[2];
  char *p;

  keyid_from_sk (sk, keyid);
  p=get_user_id_native(keyid);

  tty_printf ("\nsec  %4u%c/%s %s %s\n",
	      nbits_from_sk (sk),
	      pubkey_letter (sk->pubkey_algo),
	      keystr(keyid), datestr_from_sk (sk), p);
    
  xfree (p);
}

/* Print information about the public key.  With FP passed as NULL,
   the tty output interface is used, otherwise output is directted to
   the given stream. */
void
print_pubkey_info (FILE *fp, PKT_public_key *pk)
{
  u32 keyid[2];
  char *p;

  keyid_from_pk (pk, keyid);

  /* If the pk was chosen by a particular user ID, that is the one to
     print. */
  if(pk->user_id)
    p=utf8_to_native(pk->user_id->name,pk->user_id->len,0);
  else
    p=get_user_id_native(keyid);

  if (fp)
    fprintf (fp, "pub  %4u%c/%s %s %s\n",
             nbits_from_pk (pk),
             pubkey_letter (pk->pubkey_algo),
             keystr(keyid), datestr_from_pk (pk), p);
  else
    tty_printf ("\npub  %4u%c/%s %s %s\n",
                nbits_from_pk (pk), pubkey_letter (pk->pubkey_algo),
                keystr(keyid), datestr_from_pk (pk), p);

  xfree (p);
}


/* Print basic information of a secret key including the card serial
   number information. */
void
print_card_key_info (FILE *fp, KBNODE keyblock)
{
  KBNODE node;
  int i;

  for (node = keyblock; node; node = node->next ) 
    {
      if (node->pkt->pkttype == PKT_SECRET_KEY
          || (node->pkt->pkttype == PKT_SECRET_SUBKEY) )
        {
          PKT_secret_key *sk = node->pkt->pkt.secret_key;
          
          tty_fprintf (fp, "%s%c  %4u%c/%s  ",
		       node->pkt->pkttype == PKT_SECRET_KEY? "sec":"ssb",
                       (sk->protect.s2k.mode==1001)?'#':
                       (sk->protect.s2k.mode==1002)?'>':' ',
		       nbits_from_sk (sk),
		       pubkey_letter (sk->pubkey_algo),
		       keystr_from_sk(sk));
          tty_fprintf (fp, _("created: %s"), datestr_from_sk (sk));
          tty_fprintf (fp, "  ");
          tty_fprintf (fp, _("expires: %s"), expirestr_from_sk (sk));
          if (sk->is_protected && sk->protect.s2k.mode == 1002)
            {
              tty_fprintf (fp, "\n                      ");
              tty_fprintf (fp, _("card-no: ")); 
              if (sk->protect.ivlen == 16
                  && !memcmp (sk->protect.iv, "\xD2\x76\x00\x01\x24\x01", 6))
                { 
                  /* This is an OpenPGP card. */
                  for (i=8; i < 14; i++)
                    {
                      if (i == 10)
                        tty_fprintf (fp, " ");
                      tty_fprintf (fp, "%02X", sk->protect.iv[i]);
                    }
                }
              else
                { /* Something is wrong: Print all. */
                  for (i=0; i < sk->protect.ivlen; i++)
                    tty_fprintf (fp, "%02X", sk->protect.iv[i]);
                }
            }
          tty_fprintf (fp, "\n");
        }
    }
}



/* Flags = 0x01 hashed 0x02 critical */
static void
status_one_subpacket(sigsubpkttype_t type,size_t len,int flags,const byte *buf)
{
  char status[40];

  /* Don't print these. */
  if(len>256)
    return;

  sprintf(status,"%d %u %u ",type,flags,(unsigned int)len);

  write_status_text_and_buffer(STATUS_SIG_SUBPACKET,status,buf,len,0);
}

/*
  mode=0 for stdout.
  mode=1 for log_info + status messages
  mode=2 for status messages only
*/

void
show_policy_url(PKT_signature *sig,int indent,int mode)
{
  const byte *p;
  size_t len;
  int seq=0,crit;
<<<<<<< HEAD
  FILE *fp=mode?log_stream():stdout;
=======
  FILE *fp=mode?log_get_stream():stdout;
>>>>>>> 6d77c76e

  while((p=enum_sig_subpkt(sig->hashed,SIGSUBPKT_POLICY,&len,&seq,&crit)))
    {
      if(mode!=2)
	{
	  int i;
	  const char *str;

	  for(i=0;i<indent;i++)
	    putchar(' ');

	  if(crit)
	    str=_("Critical signature policy: ");
	  else
	    str=_("Signature policy: ");
	  if(mode)
	    log_info("%s",str);
	  else
	    printf("%s",str);
	  print_utf8_string(fp,p,len);
	  fprintf(fp,"\n");
	}

      if(mode)
	write_status_buffer ( STATUS_POLICY_URL, p, len, 0 );
    }
}

/*
  mode=0 for stdout.
  mode=1 for log_info + status messages
  mode=2 for status messages only
*/
/* TODO: use this */
void
show_keyserver_url(PKT_signature *sig,int indent,int mode)
{
  const byte *p;
  size_t len;
  int seq=0,crit;
<<<<<<< HEAD
  FILE *fp=mode?log_stream():stdout;
=======
  FILE *fp=mode?log_get_stream():stdout;
>>>>>>> 6d77c76e

  while((p=enum_sig_subpkt(sig->hashed,SIGSUBPKT_PREF_KS,&len,&seq,&crit)))
    {
      if(mode!=2)
	{
	  int i;
	  const char *str;

	  for(i=0;i<indent;i++)
	    putchar(' ');
<<<<<<< HEAD

	  if(crit)
	    str=_("Critical preferred keyserver: ");
	  else
	    str=_("Preferred keyserver: ");
	  if(mode)
	    log_info("%s",str);
	  else
	    printf("%s",str);
	  print_utf8_string(fp,p,len);
	  fprintf(fp,"\n");
	}

      if(mode)
	status_one_subpacket(SIGSUBPKT_PREF_KS,len,(crit?0x02:0)|0x01,p);
    }
}

/*
  mode=0 for stdout.
  mode=1 for log_info + status messages
  mode=2 for status messages only

  which bits:
  1 == standard notations
  2 == user notations
*/

void
show_notation(PKT_signature *sig,int indent,int mode,int which)
{
  FILE *fp=mode?log_stream():stdout;
  struct notation *nd,*notations;

  if(which==0)
    which=3;

=======

	  if(crit)
	    str=_("Critical preferred keyserver: ");
	  else
	    str=_("Preferred keyserver: ");
	  if(mode)
	    log_info("%s",str);
	  else
	    printf("%s",str);
	  print_utf8_string(fp,p,len);
	  fprintf(fp,"\n");
	}

      if(mode)
	status_one_subpacket(SIGSUBPKT_PREF_KS,len,(crit?0x02:0)|0x01,p);
    }
}

/*
  mode=0 for stdout.
  mode=1 for log_info + status messages
  mode=2 for status messages only

  which bits:
  1 == standard notations
  2 == user notations
*/

void
show_notation(PKT_signature *sig,int indent,int mode,int which)
{
  FILE *fp=mode?log_get_stream():stdout;
  struct notation *nd,*notations;

  if(which==0)
    which=3;

>>>>>>> 6d77c76e
  notations=sig_to_notation(sig);

  /* There may be multiple notations in the same sig. */
  for(nd=notations;nd;nd=nd->next)
    {
      if(mode!=2)
	{
	  int has_at=!!strchr(nd->name,'@');

	  if((which&1 && !has_at) || (which&2 && has_at))
	    {
	      int i;
	      const char *str;

	      for(i=0;i<indent;i++)
		putchar(' ');

	      if(nd->flags.critical)
		str=_("Critical signature notation: ");
	      else
		str=_("Signature notation: ");
	      if(mode)
		log_info("%s",str);
	      else
		printf("%s",str);
	      /* This is all UTF8 */
	      print_utf8_string(fp,nd->name,strlen(nd->name));
	      fprintf(fp,"=");
	      print_utf8_string(fp,nd->value,strlen(nd->value));
	      fprintf(fp,"\n");
	    }
	}

      if(mode)
	{
	  write_status_buffer(STATUS_NOTATION_NAME,
			      nd->name,strlen(nd->name),0);
	  write_status_buffer(STATUS_NOTATION_DATA,
			      nd->value,strlen(nd->value),50);
	}
    }

  free_notation(notations);
}

static void
print_signature_stats(struct sig_stats *s)
{
  if( s->inv_sigs == 1 )
    tty_printf(_("1 bad signature\n") );
  else if( s->inv_sigs )
    tty_printf(_("%d bad signatures\n"), s->inv_sigs );
  if( s->no_key == 1 )
    tty_printf(_("1 signature not checked due to a missing key\n") );
  else if( s->no_key )
    tty_printf(_("%d signatures not checked due to missing keys\n"),s->no_key);
  if( s->oth_err == 1 )
    tty_printf(_("1 signature not checked due to an error\n") );
  else if( s->oth_err )
    tty_printf(_("%d signatures not checked due to errors\n"), s->oth_err );
}

static void
list_all( int secret )
{
    KEYDB_HANDLE hd;
    KBNODE keyblock = NULL;
    int rc=0;
    const char *lastresname, *resname;
    struct sig_stats stats;

    memset(&stats,0,sizeof(stats));

    hd = keydb_new (secret);
    if (!hd)
        rc = G10ERR_GENERAL;
    else
        rc = keydb_search_first (hd);
    if( rc ) {
	if( rc != -1 )
	    log_error("keydb_search_first failed: %s\n", g10_errstr(rc) );
	goto leave;
    }

    lastresname = NULL;
    do {
        rc = keydb_get_keyblock (hd, &keyblock);
        if (rc) {
            log_error ("keydb_get_keyblock failed: %s\n", g10_errstr(rc));
            goto leave;
        }
	if(!opt.with_colons)
	  {
	    resname = keydb_get_resource_name (hd);
	    if (lastresname != resname )
	      {
		int i;

		printf("%s\n", resname );
		for(i=strlen(resname); i; i-- )
		  putchar('-');
		putchar('\n');
		lastresname = resname;
	      }
	  }
        merge_keys_and_selfsig( keyblock );
	list_keyblock( keyblock, secret, opt.fingerprint,
		       opt.check_sigs?&stats:NULL);
	release_kbnode( keyblock ); 
        keyblock = NULL;
    } while (!(rc = keydb_search_next (hd)));
    if( rc && rc != -1 )
	log_error ("keydb_search_next failed: %s\n", g10_errstr(rc));

    if(opt.check_sigs && !opt.with_colons)
      print_signature_stats(&stats);

  leave:
    release_kbnode (keyblock);
    keydb_release (hd);
}


static void
list_one( STRLIST names, int secret )
{
    int rc = 0;
    KBNODE keyblock = NULL;
    GETKEY_CTX ctx;
    const char *resname;
    const char *keyring_str = _("Keyring");
    int i;
    struct sig_stats stats;

    memset(&stats,0,sizeof(stats));

    /* fixme: using the bynames function has the disadvantage that we
     * don't know wether one of the names given was not found.  OTOH,
     * this function has the advantage to list the names in the
     * sequence as defined by the keyDB and does not duplicate
     * outputs.  A solution could be do test whether all given have
     * been listed (this needs a way to use the keyDB search
     * functions) or to have the search function return indicators for
     * found names.  Yet another way is to use the keydb search
     * facilities directly. */
    if( secret ) {
	rc = get_seckey_bynames( &ctx, NULL, names, &keyblock );
	if( rc ) {
	    log_error("error reading key: %s\n",  g10_errstr(rc) );
	    get_seckey_end( ctx );
	    return;
	}
	do {
	    if ((opt.list_options&LIST_SHOW_KEYRING) && !opt.with_colons) {
		resname = keydb_get_resource_name (get_ctx_handle(ctx));
		printf("%s: %s\n", keyring_str, resname);
		for(i = strlen(resname) + strlen(keyring_str) + 2; i; i-- )
		    putchar('-');
		putchar('\n');
	    }
	    list_keyblock( keyblock, 1, opt.fingerprint, NULL );
	    release_kbnode( keyblock );
	} while( !get_seckey_next( ctx, NULL, &keyblock ) );
	get_seckey_end( ctx );
    }
    else {
	rc = get_pubkey_bynames( &ctx, NULL, names, &keyblock );
	if( rc ) {
	    log_error("error reading key: %s\n", g10_errstr(rc) );
	    get_pubkey_end( ctx );
	    return;
	}
	do {
	  if ((opt.list_options&LIST_SHOW_KEYRING) && !opt.with_colons) {
		resname = keydb_get_resource_name (get_ctx_handle(ctx));
		printf("%s: %s\n", keyring_str, resname);
		for(i = strlen(resname) + strlen(keyring_str) + 2; i; i-- )
		    putchar('-');
		putchar('\n');
	    }
	    list_keyblock( keyblock, 0, opt.fingerprint,
			   opt.check_sigs?&stats:NULL );
	    release_kbnode( keyblock );
	} while( !get_pubkey_next( ctx, NULL, &keyblock ) );
	get_pubkey_end( ctx );
    }

    if(opt.check_sigs && !opt.with_colons)
      print_signature_stats(&stats);
}

static void
print_key_data( PKT_public_key *pk )
{
    int n = pk ? pubkey_get_npkey( pk->pubkey_algo ) : 0;
    int i;

    for(i=0; i < n; i++ ) {
	printf("pkd:%d:%u:", i, mpi_get_nbits( pk->pkey[i] ) );
	mpi_print(stdout, pk->pkey[i], 1 );
	putchar(':');
	putchar('\n');
    }
}

static void
print_capabilities (PKT_public_key *pk, PKT_secret_key *sk, KBNODE keyblock)
{
  if(pk || (sk && sk->protect.s2k.mode!=1001))
    {
      unsigned int use = pk? pk->pubkey_usage : sk->pubkey_usage;
    
      if ( use & PUBKEY_USAGE_ENC )
        putchar ('e');

      if ( use & PUBKEY_USAGE_SIG )
	{
	  putchar ('s');
	  if( pk? pk->is_primary : sk->is_primary )
	    putchar ('c');
	}

      if ( (use & PUBKEY_USAGE_AUTH) )
        putchar ('a');
    }

    if ( keyblock ) { /* figure out the usable capabilities */
        KBNODE k;
        int enc=0, sign=0, cert=0, auth=0, disabled=0;

        for (k=keyblock; k; k = k->next ) {
            if ( k->pkt->pkttype == PKT_PUBLIC_KEY 
                 || k->pkt->pkttype == PKT_PUBLIC_SUBKEY ) {
                pk = k->pkt->pkt.public_key;

		if(pk->is_primary)
		  disabled=pk_is_disabled(pk);

                if ( pk->is_valid && !pk->is_revoked && !pk->has_expired ) {
                    if ( pk->pubkey_usage & PUBKEY_USAGE_ENC )
                        enc = 1;
                    if ( pk->pubkey_usage & PUBKEY_USAGE_SIG )
		      {
			sign = 1;
			if(pk->is_primary)
			  cert = 1;
		      }
                    if ( (pk->pubkey_usage & PUBKEY_USAGE_AUTH) )
                      auth = 1;
                }
            }
            else if ( k->pkt->pkttype == PKT_SECRET_KEY 
                      || k->pkt->pkttype == PKT_SECRET_SUBKEY ) {
                sk = k->pkt->pkt.secret_key;
                if ( sk->is_valid && !sk->is_revoked && !sk->has_expired
		     && sk->protect.s2k.mode!=1001 ) {
                    if ( sk->pubkey_usage & PUBKEY_USAGE_ENC )
                        enc = 1;
                    if ( sk->pubkey_usage & PUBKEY_USAGE_SIG )
		      {
			sign = 1;
			if(sk->is_primary)
			  cert = 1;
		      }
                    if ( (sk->pubkey_usage & PUBKEY_USAGE_AUTH) )
                        auth = 1;
                }
            }
        }
        if (enc)
            putchar ('E');
        if (sign)
            putchar ('S');
        if (cert)
            putchar ('C');
        if (auth)
            putchar ('A');
        if (disabled)
            putchar ('D');
    }

    putchar(':');
}

/* Flags = 0x01 hashed 0x02 critical */
static void
print_one_subpacket(sigsubpkttype_t type,size_t len,int flags,const byte *buf)
{
  size_t i;

  printf("spk:%d:%u:%u:",type,flags,(unsigned int)len);

  for(i=0;i<len;i++)
    {
      /* printable ascii other than : and % */
      if(buf[i]>=32 && buf[i]<=126 && buf[i]!=':' && buf[i]!='%')
	printf("%c",buf[i]);
      else
	printf("%%%02X",buf[i]);
    }

  printf("\n");
}

void
print_subpackets_colon(PKT_signature *sig)
{
  byte *i;

  assert(opt.show_subpackets);

  for(i=opt.show_subpackets;*i;i++)
    {
      const byte *p;
      size_t len;
      int seq,crit;

      seq=0;

      while((p=enum_sig_subpkt(sig->hashed,*i,&len,&seq,&crit)))
	print_one_subpacket(*i,len,0x01|(crit?0x02:0),p);

      seq=0;

      while((p=enum_sig_subpkt(sig->unhashed,*i,&len,&seq,&crit)))
	print_one_subpacket(*i,len,0x00|(crit?0x02:0),p);
    }
}

void
dump_attribs(const PKT_user_id *uid,PKT_public_key *pk,PKT_secret_key *sk)
{
  int i;

  if(!attrib_fp)
    return;

  for(i=0;i<uid->numattribs;i++)
    {
      if(is_status_enabled())
	{
	  byte array[MAX_FINGERPRINT_LEN], *p;
	  char buf[(MAX_FINGERPRINT_LEN*2)+90];
	  size_t j,n;

	  if(pk)
	    fingerprint_from_pk( pk, array, &n );
	  else if(sk)
	    fingerprint_from_sk( sk, array, &n );
	  else
	    BUG();

	  p = array;
	  for(j=0; j < n ; j++, p++ )
	    sprintf(buf+2*j, "%02X", *p );

	  sprintf(buf+strlen(buf)," %lu %u %u %u %lu %lu %u",
		  (ulong)uid->attribs[i].len,uid->attribs[i].type,i+1,
		  uid->numattribs,(ulong)uid->created,(ulong)uid->expiredate,
		  ((uid->is_primary?0x01:0)|
		   (uid->is_revoked?0x02:0)|
		   (uid->is_expired?0x04:0)));
	  write_status_text(STATUS_ATTRIBUTE,buf);
	}

      fwrite(uid->attribs[i].data,uid->attribs[i].len,1,attrib_fp);
    }
}

static void
list_keyblock_print ( KBNODE keyblock, int secret, int fpr, void *opaque )
{
    int rc = 0;
    KBNODE kbctx;
    KBNODE node;
    PKT_public_key *pk;
    PKT_secret_key *sk;
    struct sig_stats *stats=opaque;
    int skip_sigs=0;

    /* get the keyid from the keyblock */
    node = find_kbnode( keyblock, secret? PKT_SECRET_KEY : PKT_PUBLIC_KEY );
    if( !node ) {
	log_error("Oops; key lost!\n");
	dump_kbnode( keyblock );
	return;
    }

    if( secret )
      {
	pk = NULL;
	sk = node->pkt->pkt.secret_key;

        printf("sec%c  %4u%c/%s %s",(sk->protect.s2k.mode==1001)?'#':
	       (sk->protect.s2k.mode==1002)?'>':' ',
	       nbits_from_sk( sk ),pubkey_letter( sk->pubkey_algo ),
	       keystr_from_sk(sk),datestr_from_sk( sk ));

	if(sk->has_expired)
	  {
	    printf(" [");
	    printf(_("expired: %s"),expirestr_from_sk(sk));
	    printf("]");
	  }
	else if(sk->expiredate )
	  {
	    printf(" [");
	    printf(_("expires: %s"),expirestr_from_sk(sk));
	    printf("]");
	  }

	printf("\n");
      }
    else
      {
	pk = node->pkt->pkt.public_key;
	sk = NULL;

	check_trustdb_stale();

	printf("pub   %4u%c/%s %s",
	       nbits_from_pk(pk),pubkey_letter(pk->pubkey_algo),
	       keystr_from_pk(pk),datestr_from_pk( pk ));

	/* We didn't include this before in the key listing, but there
	   is room in the new format, so why not? */

	if(pk->is_revoked)
	  {
	    printf(" [");
	    printf(_("revoked: %s"),revokestr_from_pk(pk));
	    printf("]");
	  }
	else if(pk->has_expired)
	  {
	    printf(" [");
	    printf(_("expired: %s"),expirestr_from_pk(pk));
	    printf("]");
	  }
	else if(pk->expiredate)
	  {
	    printf(" [");
	    printf(_("expires: %s"),expirestr_from_pk(pk));
	    printf("]");
	  }

#if 0
	/* I need to think about this some more.  It's easy enough to
	   include, but it looks sort of confusing in the
	   listing... */
	if(opt.list_options&LIST_SHOW_VALIDITY)
	  {
	    int validity=get_validity(pk,NULL);
	    printf(" [%s]",trust_value_to_string(validity));
	  }
#endif

	printf("\n");
      }

    if( fpr )
      print_fingerprint( pk, sk, 0 );
    print_card_serialno (sk);
    if( opt.with_key_data )
      print_key_data( pk );

    for( kbctx=NULL; (node=walk_kbnode( keyblock, &kbctx, 0)) ; ) {
	if( node->pkt->pkttype == PKT_USER_ID && !opt.fast_list_mode ) {
	    PKT_user_id *uid=node->pkt->pkt.user_id;

	    if(pk && (uid->is_expired || uid->is_revoked)
	       && !(opt.list_options&LIST_SHOW_UNUSABLE_UIDS))
	      {
		skip_sigs=1;
		continue;
	      }
	    else
	      skip_sigs=0;

	    if(attrib_fp && uid->attrib_data!=NULL)
	      dump_attribs(uid,pk,sk);

	    if((uid->is_revoked || uid->is_expired)
	       || ((opt.list_options&LIST_SHOW_UID_VALIDITY) && pk))
	      {
		const char *validity;
		int indent;

		validity=uid_trust_string_fixed(pk,uid);
		indent=(keystrlen()+9)-atoi(uid_trust_string_fixed(NULL,NULL));

		if(indent<0 || indent>40)
		  indent=0;

		printf("uid%*s%s ",indent,"",validity);
	      }
	    else
	      printf("uid%*s", (int)keystrlen()+10,"");

            print_utf8_string( stdout, uid->name, uid->len );
	    putchar('\n');

	    if((opt.list_options&LIST_SHOW_PHOTOS) && uid->attribs!=NULL)
	      show_photos(uid->attribs,uid->numattribs,pk,sk);
	}
	else if( node->pkt->pkttype == PKT_PUBLIC_SUBKEY )
	  {
	    PKT_public_key *pk2 = node->pkt->pkt.public_key;

	    if((pk2->is_revoked || pk2->has_expired)
	       && !(opt.list_options&LIST_SHOW_UNUSABLE_SUBKEYS))
	      {
		skip_sigs=1;
		continue;
	      }
	    else
	      skip_sigs=0;

            printf("sub   %4u%c/%s %s",
		   nbits_from_pk( pk2 ),pubkey_letter( pk2->pubkey_algo ),
		   keystr_from_pk(pk2),datestr_from_pk(pk2));
	    if( pk2->is_revoked )
	      {
		printf(" [");
		printf(_("revoked: %s"),revokestr_from_pk(pk2));
		printf("]");
	      }
	    else if( pk2->has_expired )
	      {
		printf(" [");
		printf(_("expired: %s"),expirestr_from_pk(pk2));
		printf("]");
	      }
	    else if( pk2->expiredate )
	      {
		printf(" [");
		printf(_("expires: %s"),expirestr_from_pk(pk2));
		printf("]");
	      }
            putchar('\n');
	    if( fpr > 1 )
	      print_fingerprint( pk2, NULL, 0 );
	    if( opt.with_key_data )
	      print_key_data( pk2 );
	  }
	else if( node->pkt->pkttype == PKT_SECRET_SUBKEY )
	  {
	    PKT_secret_key *sk2 = node->pkt->pkt.secret_key;

            printf("ssb%c  %4u%c/%s %s",
                   (sk2->protect.s2k.mode==1001)?'#':
                   (sk2->protect.s2k.mode==1002)?'>':' ',
		   nbits_from_sk( sk2 ),pubkey_letter( sk2->pubkey_algo ),
		   keystr_from_sk(sk2),datestr_from_sk( sk2 ) );
            if( sk2->expiredate )
	      {
		printf(" [");
		printf(_("expires: %s"),expirestr_from_sk(sk2));
		printf("]");
	      }
	    putchar('\n');
	    if( fpr > 1 )
              {
                print_fingerprint( NULL, sk2, 0 );
                print_card_serialno (sk2);
              }
	  }
	else if( opt.list_sigs
		 && node->pkt->pkttype == PKT_SIGNATURE
		 && !skip_sigs ) {
	    PKT_signature *sig = node->pkt->pkt.signature;
	    int sigrc;
            char *sigstr;

	    if( stats ) {
                /*fflush(stdout);*/
		rc = check_key_signature( keyblock, node, NULL );
		switch( gpg_err_code (rc) ) {
		 case 0:		sigrc = '!'; break;
		 case GPG_ERR_BAD_SIGNATURE:
                   stats->inv_sigs++; sigrc = '-'; break;
		 case GPG_ERR_NO_PUBKEY: 
		 case GPG_ERR_UNUSABLE_PUBKEY: stats->no_key++; continue;
		 default:		stats->oth_err++; sigrc = '%'; break;
		}

		/* TODO: Make sure a cached sig record here still has
                   the pk that issued it.  See also
                   keyedit.c:print_and_check_one_sig */
	    }
	    else {
		rc = 0;
		sigrc = ' ';
	    }

	    if( sig->sig_class == 0x20 || sig->sig_class == 0x28
				       || sig->sig_class == 0x30 )
	       sigstr = "rev";
	    else if( (sig->sig_class&~3) == 0x10 )
	       sigstr = "sig";
	    else if( sig->sig_class == 0x18 )
	       sigstr = "sig";
	    else if( sig->sig_class == 0x1F )
	       sigstr = "sig";
	    else {
                printf("sig                             "
		       "[unexpected signature class 0x%02x]\n",sig->sig_class );
		continue;
	    }

            fputs( sigstr, stdout );
	    printf("%c%c %c%c%c%c%c%c %s %s",
                   sigrc,(sig->sig_class-0x10>0 &&
                          sig->sig_class-0x10<4)?'0'+sig->sig_class-0x10:' ',
                   sig->flags.exportable?' ':'L',
                   sig->flags.revocable?' ':'R',
                   sig->flags.policy_url?'P':' ',
                   sig->flags.notation?'N':' ',
                   sig->flags.expired?'X':' ',
		   (sig->trust_depth>9)?'T':
		   (sig->trust_depth>0)?'0'+sig->trust_depth:' ',
		   keystr(sig->keyid),datestr_from_sig(sig));
	    if(opt.list_options&LIST_SHOW_SIG_EXPIRE)
	      printf(" %s", expirestr_from_sig(sig));
	    printf("  ");
	    if( sigrc == '%' )
		printf("[%s] ", g10_errstr(rc) );
	    else if( sigrc == '?' )
		;
	    else if ( !opt.fast_list_mode ) {
		size_t n;
		char *p = get_user_id( sig->keyid, &n );
                print_utf8_string( stdout, p, n );
		xfree(p);
	    }
	    putchar('\n');

	    if(sig->flags.policy_url
	       && (opt.list_options&LIST_SHOW_POLICY_URLS))
	      show_policy_url(sig,3,0);
<<<<<<< HEAD

	    if(sig->flags.notation && (opt.list_options&LIST_SHOW_NOTATIONS))
	      show_notation(sig,3,0,
			    ((opt.list_options&LIST_SHOW_STD_NOTATIONS)?1:0)+
			    ((opt.list_options&LIST_SHOW_USER_NOTATIONS)?2:0));

=======

	    if(sig->flags.notation && (opt.list_options&LIST_SHOW_NOTATIONS))
	      show_notation(sig,3,0,
			    ((opt.list_options&LIST_SHOW_STD_NOTATIONS)?1:0)+
			    ((opt.list_options&LIST_SHOW_USER_NOTATIONS)?2:0));

>>>>>>> 6d77c76e
	    if(sig->flags.pref_ks
	       && (opt.list_options&LIST_SHOW_KEYSERVER_URLS))
	      show_keyserver_url(sig,3,0);

	    /* fixme: check or list other sigs here */
	}
    }
    putchar('\n');
}

void
print_revokers(PKT_public_key *pk)
{
  /* print the revoker record */
  if( !pk->revkey && pk->numrevkeys )
    BUG();
  else
    {
      int i,j;

      for (i=0; i < pk->numrevkeys; i++)
	{
	  byte *p;

	  printf ("rvk:::%d::::::", pk->revkey[i].algid);
	  p = pk->revkey[i].fpr;
	  for (j=0; j < 20; j++, p++ )
	    printf ("%02X", *p);
	  printf (":%02x%s:\n", pk->revkey[i].class,
		  (pk->revkey[i].class&0x40)?"s":"");
	}
    }
}

static void
list_keyblock_colon( KBNODE keyblock, int secret, int fpr )
{
    int rc = 0;
    KBNODE kbctx;
    KBNODE node;
    PKT_public_key *pk;
    PKT_secret_key *sk;
    u32 keyid[2];
    int any=0;
    int trustletter = 0;
    int ulti_hack = 0;
    int i;

    /* get the keyid from the keyblock */
    node = find_kbnode( keyblock, secret? PKT_SECRET_KEY : PKT_PUBLIC_KEY );
    if( !node ) {
	log_error("Oops; key lost!\n");
	dump_kbnode( keyblock );
	return;
    }

    if( secret ) {
	pk = NULL;
	sk = node->pkt->pkt.secret_key;
	keyid_from_sk( sk, keyid );
        printf("sec::%u:%d:%08lX%08lX:%s:%s:::",
		    nbits_from_sk( sk ),
		    sk->pubkey_algo,
		    (ulong)keyid[0],(ulong)keyid[1],
		    colon_datestr_from_sk( sk ),
		    colon_strtime (sk->expiredate)
		    /* fixme: add LID here */ );
    }
    else {
	pk = node->pkt->pkt.public_key;
	sk = NULL;
	keyid_from_pk( pk, keyid );
        fputs( "pub:", stdout );
        if ( !pk->is_valid )
            putchar ('i');
        else if ( pk->is_revoked )
            putchar ('r');
        else if ( pk->has_expired )
            putchar ('e');
        else if ( opt.fast_list_mode || opt.no_expensive_trust_checks ) 
            ;
        else {
            trustletter = get_validity_info ( pk, NULL );
            if( trustletter == 'u' )
                ulti_hack = 1;
            putchar(trustletter);
        }
        printf(":%u:%d:%08lX%08lX:%s:%s::",
		    nbits_from_pk( pk ),
		    pk->pubkey_algo,
		    (ulong)keyid[0],(ulong)keyid[1],
		    colon_datestr_from_pk( pk ),
		    colon_strtime (pk->expiredate) );
        if( !opt.fast_list_mode && !opt.no_expensive_trust_checks  )
            putchar( get_ownertrust_info(pk) );
	    putchar(':');
    }

    if (opt.fixed_list_mode) {
        /* do not merge the first uid with the primary key */
        putchar(':');
        putchar(':');
        print_capabilities (pk, sk, keyblock);
        if (secret) {
          putchar(':'); /* End of field 13. */
          putchar(':'); /* End of field 14. */
          if (sk->protect.s2k.mode == 1001)
            putchar('#'); /* Key is just a stub. */
          else if (sk->protect.s2k.mode == 1002) {
            /* Key is stored on an external token (card) or handled by
               the gpg-agent.  Print the serial number of that token
               here. */
            for (i=0; i < sk->protect.ivlen; i++)
              printf ("%02X", sk->protect.iv[i]);
          }
          putchar(':'); /* End of field 15. */
        }
        putchar('\n');
	if(pk)
	  print_revokers(pk);
        if( fpr )
            print_fingerprint( pk, sk, 0 );
        if( opt.with_key_data )
            print_key_data( pk );
        any = 1;
    }

    for( kbctx=NULL; (node=walk_kbnode( keyblock, &kbctx, 0)) ; ) {
	if( node->pkt->pkttype == PKT_USER_ID && !opt.fast_list_mode ) {
	    PKT_user_id *uid=node->pkt->pkt.user_id;
	    if(attrib_fp && node->pkt->pkt.user_id->attrib_data!=NULL)
	      dump_attribs(node->pkt->pkt.user_id,pk,sk);
            /*
             * Fixme: We need a is_valid flag here too 
             */
	    if( any ) {
	        char *str=uid->attrib_data?"uat":"uid";
		/* If we're listing a secret key, leave out the
		   validity values for now.  This is handled better in
		   1.9. */
		if ( sk )
        	    printf("%s:::::",str);
                else if ( uid->is_revoked )
        	    printf("%s:r::::",str);
                else if ( uid->is_expired )
        	    printf("%s:e::::",str);
		else if ( opt.no_expensive_trust_checks )
        	    printf("%s:::::",str);
                else {
		    int uid_validity;

		    if( pk && !ulti_hack )
		      uid_validity=get_validity_info (pk, uid);
		    else
			uid_validity = 'u';
		    printf("%s:%c::::",str,uid_validity);
                }

		printf("%s:",colon_strtime(uid->created));
		printf("%s:",colon_strtime(uid->expiredate));

		namehash_from_uid(uid);

		for(i=0; i < 20; i++ )
		  printf("%02X",uid->namehash[i]);

		printf("::");
	    }
	    if(uid->attrib_data)
	      printf("%u %lu",uid->numattribs,uid->attrib_len);
            else
	      print_string(stdout,uid->name,uid->len, ':' );
            putchar(':');
	    if (any)
                putchar('\n');
            else {
                putchar(':');
                print_capabilities (pk, sk, keyblock);
                putchar('\n');
		if( fpr )
		    print_fingerprint( pk, sk, 0 );
		if( opt.with_key_data )
		    print_key_data( pk );
		any = 1;
	    }
	}
	else if( node->pkt->pkttype == PKT_PUBLIC_SUBKEY ) {
	    u32 keyid2[2];
	    PKT_public_key *pk2 = node->pkt->pkt.public_key;

	    if( !any ) {
                putchar(':');
                putchar(':');
                print_capabilities (pk, sk, keyblock);
                putchar('\n');
		if( fpr )
		    print_fingerprint( pk, sk, 0 ); /* of the main key */
		any = 1;
	    }

	    keyid_from_pk( pk2, keyid2 );
            fputs ("sub:", stdout );
            if ( !pk2->is_valid )
                putchar ('i');
            else if ( pk2->is_revoked )
                putchar ('r');
            else if ( pk2->has_expired )
                putchar ('e');
            else if ( opt.fast_list_mode || opt.no_expensive_trust_checks )
                ;
            else {
	        /* trustletter should always be defined here */
	        if(trustletter)
		  printf("%c", trustletter );
            }
            printf(":%u:%d:%08lX%08lX:%s:%s:::::",
			nbits_from_pk( pk2 ),
			pk2->pubkey_algo,
			(ulong)keyid2[0],(ulong)keyid2[1],
			colon_datestr_from_pk( pk2 ),
			colon_strtime (pk2->expiredate)
			/* fixme: add LID and ownertrust here */
						);
            print_capabilities (pk2, NULL, NULL);
            putchar('\n');
	    if( fpr > 1 )
		print_fingerprint( pk2, NULL, 0 );
	    if( opt.with_key_data )
		print_key_data( pk2 );
	}
	else if( node->pkt->pkttype == PKT_SECRET_SUBKEY ) {
	    u32 keyid2[2];
	    PKT_secret_key *sk2 = node->pkt->pkt.secret_key;

	    if( !any ) {
                putchar(':');
                putchar(':');
                print_capabilities (pk, sk, keyblock);
		putchar('\n');
		if( fpr )
		    print_fingerprint( pk, sk, 0 ); /* of the main key */
		any = 1;
	    }

	    keyid_from_sk( sk2, keyid2 );
            printf("ssb::%u:%d:%08lX%08lX:%s:%s:::::",
			nbits_from_sk( sk2 ),
			sk2->pubkey_algo,
			(ulong)keyid2[0],(ulong)keyid2[1],
			colon_datestr_from_sk( sk2 ),
			colon_strtime (sk2->expiredate)
                   /* fixme: add LID */ );
            print_capabilities (NULL, sk2, NULL);
            if (opt.fixed_list_mode) {
              /* We print the serial number only in fixed list mode
                 for the primary key so, so avoid questions we print
                 it for subkeys also only in this mode.  There is no
                 technical reason, though. */
              putchar(':'); /* End of field 13. */
              putchar(':'); /* End of field 14. */
              if (sk2->protect.s2k.mode == 1001)
                putchar('#'); /* Key is just a stub. */
              else if (sk2->protect.s2k.mode == 1002) {
                /* Key is stored on an external token (card) or handled by
                   the gpg-agent.  Print the serial number of that token
                   here. */
                for (i=0; i < sk2->protect.ivlen; i++)
                  printf ("%02X", sk2->protect.iv[i]);
              }
              putchar(':'); /* End of field 15. */
            }
            putchar ('\n');
	    if( fpr > 1 )
              print_fingerprint( NULL, sk2, 0 );
	}
	else if( opt.list_sigs && node->pkt->pkttype == PKT_SIGNATURE ) {
	    PKT_signature *sig = node->pkt->pkt.signature;
	    int sigrc,fprokay=0;
            char *sigstr;
	    size_t fplen;
	    byte fparray[MAX_FINGERPRINT_LEN];

	    if( !any ) { /* no user id, (maybe a revocation follows)*/
		if( sig->sig_class == 0x20 )
		    fputs("[revoked]:", stdout);
		else if( sig->sig_class == 0x18 )
		    fputs("[key binding]:", stdout);
		else if( sig->sig_class == 0x28 )
		    fputs("[subkey revoked]:", stdout);
                else
                    putchar (':');
                putchar(':');
                print_capabilities (pk, sk, keyblock);
                putchar('\n');
		if( fpr )
		    print_fingerprint( pk, sk, 0 );
		any=1;
	    }

	    if( sig->sig_class == 0x20 || sig->sig_class == 0x28
				       || sig->sig_class == 0x30 )
	       sigstr = "rev";
	    else if( (sig->sig_class&~3) == 0x10 )
	       sigstr = "sig";
	    else if( sig->sig_class == 0x18 )
	       sigstr = "sig";
	    else if( sig->sig_class == 0x1F )
	       sigstr = "sig";
	    else {
                printf ("sig::::::::::%02x%c:\n",
                        sig->sig_class, sig->flags.exportable?'x':'l');
		continue;
	    }
	    if( opt.check_sigs ) {
	        PKT_public_key *signer_pk=NULL;

		fflush(stdout);
		if(opt.no_sig_cache)
		  signer_pk=xmalloc_clear(sizeof(PKT_public_key));

		rc = check_key_signature2( keyblock, node, NULL, signer_pk,
					   NULL, NULL, NULL );
<<<<<<< HEAD
		switch( rc ) {
		  case 0:		   sigrc = '!'; break;
		  case G10ERR_BAD_SIGN:    sigrc = '-'; break;
		  case G10ERR_NO_PUBKEY: 
		  case G10ERR_UNU_PUBKEY:  sigrc = '?'; break;
		  default:		   sigrc = '%'; break;
=======
		switch ( gpg_err_code (rc) ) {
		  case 0:		        sigrc = '!'; break;
		  case GPG_ERR_BAD_SIGNATURE:   sigrc = '-'; break;
		  case GPG_ERR_NO_PUBKEY: 
		  case GPG_ERR_UNUSABLE_PUBKEY: sigrc = '?'; break;
		  default:		        sigrc = '%'; break;
>>>>>>> 6d77c76e
		}

		if(opt.no_sig_cache)
		  {
		    if(rc==0)
		      {
			fingerprint_from_pk (signer_pk, fparray, &fplen);
			fprokay=1;
		      }
		    free_public_key(signer_pk);
		  }
	    }
	    else {
		rc = 0;
		sigrc = ' ';
	    }
            fputs( sigstr, stdout );
            putchar(':');
            if( sigrc != ' ' )
                putchar(sigrc);
            printf("::%d:%08lX%08lX:%s:%s:", sig->pubkey_algo,
		   (ulong)sig->keyid[0], (ulong)sig->keyid[1],
		   colon_datestr_from_sig(sig),
		   colon_expirestr_from_sig(sig));

	    if(sig->trust_depth || sig->trust_value)
	      printf("%d %d",sig->trust_depth,sig->trust_value);
	    printf(":");

	    if(sig->trust_regexp)
	      print_string(stdout,sig->trust_regexp,
			   strlen(sig->trust_regexp),':');
	    printf(":");

	    if( sigrc == '%' )
		printf("[%s] ", g10_errstr(rc) );
	    else if( sigrc == '?' )
		;
	    else if ( !opt.fast_list_mode ) {
		size_t n;
		char *p = get_user_id( sig->keyid, &n );
                print_string( stdout, p, n, ':' );
		xfree(p);
	    }
            printf(":%02x%c:", sig->sig_class,sig->flags.exportable?'x':'l');

	    if(opt.no_sig_cache && opt.check_sigs && fprokay)
	      {
		printf(":");

		for (i=0; i < fplen ; i++ )
		  printf ("%02X", fparray[i] );

		printf(":");
	      }

	    printf("\n");

	    if(opt.show_subpackets)
	      print_subpackets_colon(sig);

	    /* fixme: check or list other sigs here */
	}
    }
    if( !any ) {/* oops, no user id */
        putchar(':');
        putchar(':');
        print_capabilities (pk, sk, keyblock);
	putchar('\n');
    }
}

/*
 * Reorder the keyblock so that the primary user ID (and not attribute
 * packet) comes first.  Fixme: Replace this by a generic sort
 * function.  */
static void
do_reorder_keyblock (KBNODE keyblock,int attr)
{
    KBNODE primary = NULL, primary0 = NULL, primary2 = NULL;
    KBNODE last, node;

    for (node=keyblock; node; primary0=node, node = node->next) {
	if( node->pkt->pkttype == PKT_USER_ID &&
	    ((attr && node->pkt->pkt.user_id->attrib_data) ||
	     (!attr && !node->pkt->pkt.user_id->attrib_data)) &&
            node->pkt->pkt.user_id->is_primary ) {
            primary = primary2 = node;
            for (node=node->next; node; primary2=node, node = node->next ) {
                if( node->pkt->pkttype == PKT_USER_ID 
                    || node->pkt->pkttype == PKT_PUBLIC_SUBKEY 
                    || node->pkt->pkttype == PKT_SECRET_SUBKEY ) {
                    break;
                }
            }
            break;
        }
    }
    if ( !primary )
        return;  /* no primary key flag found (should not happen) */

    for (last=NULL, node=keyblock; node; last = node, node = node->next) {
	if( node->pkt->pkttype == PKT_USER_ID )
            break;
    }
    assert (node);
    assert (last); /* the user ID is never the first packet */
    assert (primary0);  /* ditto (this is the node before primary) */
    if ( node == primary )
        return; /* already the first one */

    last->next = primary;
    primary0->next = primary2->next;
    primary2->next = node;
}

void
reorder_keyblock (KBNODE keyblock)
{
  do_reorder_keyblock(keyblock,1);
  do_reorder_keyblock(keyblock,0);
}

void
list_keyblock( KBNODE keyblock, int secret, int fpr, void *opaque )
{
    reorder_keyblock (keyblock);
    if (opt.with_colons)
        list_keyblock_colon (keyblock, secret, fpr );
    else
        list_keyblock_print (keyblock, secret, fpr, opaque );
}

/*
 * standard function to print the finperprint.
 * mode 0: as used in key listings, opt.with_colons is honored
 *      1: print using log_info ()
 *      2: direct use of tty
 *      3: direct use of tty but only primary key.
 * modes 1 and 2 will try and print both subkey and primary key fingerprints
 */
void
print_fingerprint (PKT_public_key *pk, PKT_secret_key *sk, int mode )
{
    byte array[MAX_FINGERPRINT_LEN], *p;
    size_t i, n;
    FILE *fp;
    const char *text;
    int primary=0;

    if(sk)
      {
	if(sk->main_keyid[0]==sk->keyid[0] && sk->main_keyid[1]==sk->keyid[1])
	  primary=1;
      }
    else
      {
	if(pk->main_keyid[0]==pk->keyid[0] && pk->main_keyid[1]==pk->keyid[1])
	  primary=1;
      }

    /* Just to be safe */
    if(mode&0x80 && !primary)
      {
	log_error("primary key is not really primary!\n");
	return;
      }

    mode&=~0x80;

    if(!primary && (mode==1 || mode==2))
      {
	if(sk)
	  {
	    PKT_secret_key *primary_sk=xmalloc_clear(sizeof(*primary_sk));
	    get_seckey(primary_sk,sk->main_keyid);
	    print_fingerprint(NULL,primary_sk,mode|0x80);
	    free_secret_key(primary_sk);
	  }
	else
	  {
	    PKT_public_key *primary_pk=xmalloc_clear(sizeof(*primary_pk));
	    get_pubkey(primary_pk,pk->main_keyid);
	    print_fingerprint(primary_pk,NULL,mode|0x80);
	    free_public_key(primary_pk);
	  }
      }

    if (mode == 1) {
        fp = log_get_stream ();
	if(primary)
	  text = _("Primary key fingerprint:");
	else
	  text = _("     Subkey fingerprint:");
    }
    else if (mode == 2) {
        fp = NULL; /* use tty */
	if(primary)
          /* TRANSLATORS: this should fit into 24 bytes to that the
           * fingerprint data is properly aligned with the user ID */
	  text = _(" Primary key fingerprint:");
	else
	  text = _("      Subkey fingerprint:");
    }
    else if (mode == 3) {
        fp = NULL; /* use tty */
	text = _("      Key fingerprint =");
    }
    else {
        fp = stdout;
	text = _("      Key fingerprint =");
    }
  
    if (sk)
	fingerprint_from_sk (sk, array, &n);
    else
	fingerprint_from_pk (pk, array, &n);
    p = array;
    if (opt.with_colons && !mode) {
	fprintf (fp, "fpr:::::::::");
	for (i=0; i < n ; i++, p++ )
	    fprintf (fp, "%02X", *p );
	putc(':', fp);
    }
    else {
        if (fp)
            fputs (text, fp);
        else
            tty_printf ("%s", text);
	if (n == 20) {
	    for (i=0; i < n ; i++, i++, p += 2 ) {
                if (fp) {
                    if (i == 10 )
                        putc(' ', fp);
                    fprintf (fp, " %02X%02X", *p, p[1] );
                }
                else {
                    if (i == 10 )
                        tty_printf (" ");
                    tty_printf (" %02X%02X", *p, p[1]);
                }
	    }
	}
	else {
	    for (i=0; i < n ; i++, p++ ) {
                if (fp) {
                    if (i && !(i%8) )
                        putc (' ', fp);
                    fprintf (fp, " %02X", *p );
                }
                else {
                    if (i && !(i%8) )
                        tty_printf (" ");
                    tty_printf (" %02X", *p );
                }
	    }
	}
    }
    if (fp)
        putc ('\n', fp);
    else
        tty_printf ("\n");
}

/* Print the serial number of an OpenPGP card if available. */
static void
print_card_serialno (PKT_secret_key *sk)
{
  int i;

  if (!sk)
    return;
  if (!sk->is_protected || sk->protect.s2k.mode != 1002) 
    return; /* Not a card. */
  if (opt.with_colons)
    return; /* Handled elsewhere. */

  fputs (_("      Card serial no. ="), stdout);
  putchar (' ');
  if (sk->protect.ivlen == 16
      && !memcmp (sk->protect.iv, "\xD2\x76\x00\x01\x24\x01", 6) )
    { /* This is an OpenPGP card. Just print the relevant part. */
      for (i=8; i < 14; i++)
        {
          if (i == 10)
            putchar (' ');
          printf ("%02X", sk->protect.iv[i]);
        }
    }
  else
    { /* Something is wrong: Print all. */
      for (i=0; i < sk->protect.ivlen; i++)
        printf ("%02X", sk->protect.iv[i]);
    }
  putchar ('\n');
}



void set_attrib_fd(int fd)
{
  static int last_fd=-1;

  if ( fd != -1 && last_fd == fd )
    return;

  if ( attrib_fp && attrib_fp != stdout && attrib_fp != stderr )
    fclose (attrib_fp);
  attrib_fp = NULL;
  if ( fd == -1 ) 
    return;

  if( fd == 1 )
    attrib_fp = stdout;
  else if( fd == 2 )
    attrib_fp = stderr;
  else
    attrib_fp = fdopen( fd, "wb" );
  if( !attrib_fp ) {
    log_fatal("can't open fd %d for attribute output: %s\n",
	      fd, strerror(errno));
  }

  last_fd = fd;
}<|MERGE_RESOLUTION|>--- conflicted
+++ resolved
@@ -1,8 +1,4 @@
-<<<<<<< HEAD
-/* keylist.c
-=======
 /* keylist.c - print keys
->>>>>>> 6d77c76e
  * Copyright (C) 1998, 1999, 2000, 2001, 2002, 2003,
  *               2004, 2005 Free Software Foundation, Inc.
  *
@@ -253,11 +249,7 @@
   const byte *p;
   size_t len;
   int seq=0,crit;
-<<<<<<< HEAD
-  FILE *fp=mode?log_stream():stdout;
-=======
   FILE *fp=mode?log_get_stream():stdout;
->>>>>>> 6d77c76e
 
   while((p=enum_sig_subpkt(sig->hashed,SIGSUBPKT_POLICY,&len,&seq,&crit)))
     {
@@ -298,11 +290,7 @@
   const byte *p;
   size_t len;
   int seq=0,crit;
-<<<<<<< HEAD
-  FILE *fp=mode?log_stream():stdout;
-=======
   FILE *fp=mode?log_get_stream():stdout;
->>>>>>> 6d77c76e
 
   while((p=enum_sig_subpkt(sig->hashed,SIGSUBPKT_PREF_KS,&len,&seq,&crit)))
     {
@@ -313,7 +301,6 @@
 
 	  for(i=0;i<indent;i++)
 	    putchar(' ');
-<<<<<<< HEAD
 
 	  if(crit)
 	    str=_("Critical preferred keyserver: ");
@@ -345,51 +332,12 @@
 void
 show_notation(PKT_signature *sig,int indent,int mode,int which)
 {
-  FILE *fp=mode?log_stream():stdout;
+  FILE *fp=mode?log_get_stream():stdout;
   struct notation *nd,*notations;
 
   if(which==0)
     which=3;
 
-=======
-
-	  if(crit)
-	    str=_("Critical preferred keyserver: ");
-	  else
-	    str=_("Preferred keyserver: ");
-	  if(mode)
-	    log_info("%s",str);
-	  else
-	    printf("%s",str);
-	  print_utf8_string(fp,p,len);
-	  fprintf(fp,"\n");
-	}
-
-      if(mode)
-	status_one_subpacket(SIGSUBPKT_PREF_KS,len,(crit?0x02:0)|0x01,p);
-    }
-}
-
-/*
-  mode=0 for stdout.
-  mode=1 for log_info + status messages
-  mode=2 for status messages only
-
-  which bits:
-  1 == standard notations
-  2 == user notations
-*/
-
-void
-show_notation(PKT_signature *sig,int indent,int mode,int which)
-{
-  FILE *fp=mode?log_get_stream():stdout;
-  struct notation *nd,*notations;
-
-  if(which==0)
-    which=3;
-
->>>>>>> 6d77c76e
   notations=sig_to_notation(sig);
 
   /* There may be multiple notations in the same sig. */
@@ -1030,21 +978,12 @@
 	    if(sig->flags.policy_url
 	       && (opt.list_options&LIST_SHOW_POLICY_URLS))
 	      show_policy_url(sig,3,0);
-<<<<<<< HEAD
 
 	    if(sig->flags.notation && (opt.list_options&LIST_SHOW_NOTATIONS))
 	      show_notation(sig,3,0,
 			    ((opt.list_options&LIST_SHOW_STD_NOTATIONS)?1:0)+
 			    ((opt.list_options&LIST_SHOW_USER_NOTATIONS)?2:0));
 
-=======
-
-	    if(sig->flags.notation && (opt.list_options&LIST_SHOW_NOTATIONS))
-	      show_notation(sig,3,0,
-			    ((opt.list_options&LIST_SHOW_STD_NOTATIONS)?1:0)+
-			    ((opt.list_options&LIST_SHOW_USER_NOTATIONS)?2:0));
-
->>>>>>> 6d77c76e
 	    if(sig->flags.pref_ks
 	       && (opt.list_options&LIST_SHOW_KEYSERVER_URLS))
 	      show_keyserver_url(sig,3,0);
@@ -1367,21 +1306,12 @@
 
 		rc = check_key_signature2( keyblock, node, NULL, signer_pk,
 					   NULL, NULL, NULL );
-<<<<<<< HEAD
-		switch( rc ) {
-		  case 0:		   sigrc = '!'; break;
-		  case G10ERR_BAD_SIGN:    sigrc = '-'; break;
-		  case G10ERR_NO_PUBKEY: 
-		  case G10ERR_UNU_PUBKEY:  sigrc = '?'; break;
-		  default:		   sigrc = '%'; break;
-=======
 		switch ( gpg_err_code (rc) ) {
 		  case 0:		        sigrc = '!'; break;
 		  case GPG_ERR_BAD_SIGNATURE:   sigrc = '-'; break;
 		  case GPG_ERR_NO_PUBKEY: 
 		  case GPG_ERR_UNUSABLE_PUBKEY: sigrc = '?'; break;
 		  default:		        sigrc = '%'; break;
->>>>>>> 6d77c76e
 		}
 
 		if(opt.no_sig_cache)
