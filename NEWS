<<<<<<< HEAD
Noteworthy changes in version 2.3.0 (unreleased)
=======
Noteworthy changes in version 2.2.5 (unreleased)
>>>>>>> 91a3d15c
------------------------------------------------

  Changes also found in 2.2.4:

<<<<<<< HEAD
=======
Noteworthy changes in version 2.2.4 (2017-12-20)
------------------------------------------------

>>>>>>> 91a3d15c
  * gpg: Change default preferences to prefer SHA512.

  * gpg: Print a warning when more than 150 MiB are encrypted using a
    cipher with 64 bit block size.

  * gpg: Print a warning if the MDC feature has not been used for a
    message.

  * gpg: Fix regular expression of domain addresses in trust
    signatures. [#2923]

  * agent: New option --auto-expand-secmem to help with high numbers
    of concurrent connections.  Requires libgcrypt 1.8.2 for having
    an effect.  [#3530]

  * dirmngr: Cache responses of WKD queries.

  * gpgconf: Add option --status-fd.

  * wks: Add commands --check and --remove-key to gpg-wks-server.

  * Increase the backlog parameter of the daemons to 64 and add
    option --listen-backlog.

  * New configure option --enable-run-gnupg-user-socket to first try a
    socket directory which is not removed by systemd at session end.

<<<<<<< HEAD
  Changes also found in 2.2.3:
=======

Noteworthy changes in version 2.2.3 (2017-11-20)
------------------------------------------------
>>>>>>> 91a3d15c

  * gpgsm: Fix initial keybox creation on Windows. [#3507]

  * dirmngr: Fix crash in case of a CRL loading error. [#3510]

  * Fix the name of the Windows registry key. [Git#4f5afaf1fd]

  * gpgtar: Fix wrong behaviour of --set-filename. [#3500]

  * gpg: Silence AKL retrieval messages. [#3504]

  * agent: Use clock or clock_gettime for calibration. [#3056]

  * agent: Improve robustness of the shutdown pending
    state. [Git#7ffedfab89]

<<<<<<< HEAD
  Changes also found in 2.2.2:
=======
  See-also: gnupg-announce/2017q4/000417.html


Noteworthy changes in version 2.2.2 (2017-11-07)
------------------------------------------------
>>>>>>> 91a3d15c

  * gpg: Avoid duplicate key imports by concurrently running gpg
    processes. [#3446]

  * gpg: Fix creating on-disk subkey with on-card primary key. [#3280]

  * gpg: Fix validity retrieval for multiple keyrings. [Debian#878812]

  * gpg: Fix --dry-run and import option show-only for secret keys.

  * gpg: Print "sec" or "sbb" for secret keys with import option
    import-show. [#3431]

  * gpg: Make import less verbose. [#3397]

  * gpg: Add alias "Key-Grip" for parameter "Keygrip" and new
    parameter "Subkey-Grip" to unattended key generation.  [#3478]

  * gpg: Improve "factory-reset" command for OpenPGP cards.  [#3286]

  * gpg: Ease switching Gnuk tokens into ECC mode by using the magic
    keysize value 25519.

  * gpgsm: Fix --with-colon listing in crt records for fields > 12.

  * gpgsm: Do not expect X.509 keyids to be unique.  [#1644]

  * agent: Fix stucked Pinentry when using --max-passphrase-days. [#3190]

  * agent: New option --s2k-count.  [#3276 (workaround)]

  * dirmngr: Do not follow https-to-http redirects. [#3436]

  * dirmngr: Reduce default LDAP timeout from 100 to 15 seconds. [#3487]

  * gpgconf: Ignore non-installed components for commands
    --apply-profile and --apply-defaults. [#3313]

  * Add configure option --enable-werror.  [#2423]

  Changes also found in 2.2.1:

  * gpg: Fix formatting of the user id in batch mode key generation
    if only "name-email" is given.

  * gpgv: Fix annoying "not suitable for" warnings.

  * wks: Convey only the newest user id to the provider.  This is the
    case if different names are used with the same addr-spec.

  * wks: Create a complying user id for provider policy mailbox-only.

  * wks: Add workaround for posteo.de.

  * scd: Fix the use of large ECC keys with an OpenPGP card.

  * dirmngr: Use system provided root certificates if no specific HKP
    certificates are configured.  If build with GNUTLS, this was
    already the case.

  Release dates of 2.2.x versions:
  ~~~~~~~~~~~~~~~~~~~~~~~~~~~~~~~~
  Version 2.2.1 (2017-09-19)
  Version 2.2.2 (2017-11-07)
  Version 2.2.3 (2017-11-20)
  Version 2.2.4 (2017-12-20)


Noteworthy changes in version 2.2.0 (2017-08-28)
------------------------------------------------

  This is the new long term stable branch.  This branch will only see
  bug fixes and no new features.

  * gpg: Reverted change in 2.1.23 so that --no-auto-key-retrieve is
    again the default.

  * Fixed a few minor bugs.

  See-also: gnupg-announce/2017q3/000413.html


Noteworthy changes in version 2.1.23 (2017-08-09)
-------------------------------------------------

  * gpg: "gpg" is now installed as "gpg" and not anymore as "gpg2".
    If needed, the new configure option --enable-gpg-is-gpg2 can be
    used to revert this.

  * gpg: Options --auto-key-retrieve and --auto-key-locate "local,wkd"
    are now used by default.  Note: this enables keyserver and Web Key
    Directory operators to notice when a signature from a locally
    non-available key is being verified for the first time or when
    you intend to encrypt to a mail address without having the key
    locally.  This new behaviour will eventually make key discovery
    much easier and mostly automatic.  Disable this by adding
      no-auto-key-retrieve
      auto-key-locate local
    to your gpg.conf.

  * agent: Option --no-grab is now the default.  The new option --grab
    allows to revert this.

  * gpg: New import option "show-only".

  * gpg: New option --disable-dirmngr to entirely disable network
    access for gpg.

  * gpg,gpgsm: Tweaked DE-VS compliance behaviour.

  * New configure flag --enable-all-tests to run more extensive tests
    during "make check".

  * gpgsm: The keygrip is now always printed in colon mode as
    documented in the man page.

  * Fixed connection timeout problem under Windows.

  See-also: gnupg-announce/2017q3/000412.html


Noteworthy changes in version 2.1.22 (2017-07-28)
-------------------------------------------------

  * gpg: Extend command --quick-set-expire to allow for setting the
    expiration time of subkeys.

  * gpg: By default try to repair keys during import.  New sub-option
    no-repair-keys for --import-options.

  * gpg,gpgsm: Improved checking and reporting of DE-VS compliance.

  * gpg: New options --key-origin and --with-key-origin.  Store the
    time of the last key update from keyservers, WKD, or DANE.

  * agent: New option --ssh-fingerprint-digest.

  * dimngr: Lower timeouts on keyserver connection attempts and made
    it configurable.

  * dirmngr: Tor will now automatically be detected and used.  The
    option --no-use-tor disables Tor detection.

  * dirmngr: Now detects a changed /etc/resolv.conf.

  * agent,dirmngr: Initiate shutdown on removal of the GnuPG home
    directory.

  * gpg: Avoid caching passphrase for failed symmetric encryption.

  * agent: Support for unprotected ssh keys.

  * dirmngr: Fixed name resolving on systems using only v6
    nameservers.

  * dirmngr: Allow the use of TLS over http proxies.

  * w32: Change directory of the daemons after startup.

  * wks: New man pages for client and server.

  * Many other bug fixes.

  See-also: gnupg-announce/2017q3/000411.html


Noteworthy changes in version 2.1.21 (2017-05-15)
-------------------------------------------------

  * gpg,gpgsm: Fix corruption of old style keyring.gpg files.  This
    bug was introduced with version 2.1.20.  Note that the default
    pubring.kbx format was not affected.

  * gpg,dirmngr: Removed the skeleton config file support.  The
    system's standard methods for providing default configuration
    files should be used instead.

  * w32: The Windows installer now allows installation of GnuPG
    without Administrator permissions.

  * gpg: Fixed import filter property match bug.

  * scd: Removed Linux support for Cardman 4040 PCMCIA reader.

  * scd: Fixed some corner case bugs in resume/suspend handling.

  * Many minor bug fixes and code cleanup.

  See-also: gnupg-announce/2017q2/000405.html


Noteworthy changes in version 2.1.20 (2017-04-03)
-------------------------------------------------

  * gpg: New properties 'expired', 'revoked', and 'disabled' for the
    import and export filters.

  * gpg: New command --quick-set-primary-uid.

  * gpg: New compliance field for the --with-colon key listing.

  * gpg: Changed the key parser to generalize the processing of local
    meta data packets.

  * gpg: Fixed assertion failure in the TOFU trust model.

  * gpg: Fixed exporting of zero length user ID packets.

  * scd: Improved support for multiple readers.

  * scd: Fixed timeout handling for key generation.

  * agent: New option --enable-extended-key-format.

  * dirmngr: Do not add a keyserver to a new dirmngr.conf.  Dirmngr
    uses a default keyserver.

  * dimngr: Do not treat TLS warning alerts as severe error when
    building with GNUTLS.

  * dirmngr: Actually take /etc/hosts in account.

  * wks: Fixed client problems on Windows.  Published keys are now set
    to world-readable.

  * tests: Fixed creation of temporary directories.

  * A socket directory for a non standard GNUGHOME is now created on
    the fly under /run/user.  Thus "gpgconf --create-socketdir" is now
    optional.  The use of "gpgconf --remove-socketdir" to clean up
    obsolete socket directories is however recommended to avoid
    cluttering /run/user with useless directories.

  * Fixed build problems on some platforms.

  See-also: gnupg-announce/2017q2/000404.html


Noteworthy changes in version 2.1.19 (2017-03-01)
-------------------------------------------------

  * gpg: Print a warning if Tor mode is requested but the Tor daemon
    is not running.

  * gpg: New status code DECRYPTION_KEY to print the actual private
    key used for decryption.

  * gpgv: New options --log-file and --debug.

  * gpg-agent: Revamp the prompts to ask for card PINs.

  * scd: Support for multiple card readers.

  * scd: Removed option --debug-disable-ticker.  Ticker is used
    only when it is required to watch removal of device/card.

  * scd: Improved detection of card inserting and removal.

  * dirmngr: New option --disable-ipv4.

  * dirmngr: New option --no-use-tor to explicitly disable the use of
    Tor.

  * dirmngr: The option --allow-version-check is now required even if
    the option --use-tor is also used.

  * dirmngr: Handle a missing nsswitch.conf gracefully.

  * dirmngr: Avoid PTR lookups for keyserver pools.  The are only done
    for the debug command "keyserver --hosttable".

  * dirmngr: Rework the internal certificate cache to support classes
    of certificates.  Load system provided certificates on startup.
    Add options --tls, --no-crl, and --systrust to the "VALIDATE"
    command.

  * dirmngr: Add support for the ntbtls library.

  * wks: Create mails with a "WKS-Phase" header.  Fix detection of
    Draft-2 mode.

  * The Windows installer is now build with limited TLS support.

  * Many other bug fixes and new regression tests.

  See-also: gnupg-announce/2017q1/000402.html


Noteworthy changes in version 2.1.18 (2017-01-23)
-------------------------------------------------

  * gpg: Remove bogus subkey signature while cleaning a key (with
    export-clean, import-clean, or --edit-key's sub-command clean)

  * gpg: Allow freezing the clock with --faked-system-time.

  * gpg: New --export-option flag "backup", new --import-option flag
    "restore".

  * gpg-agent: Fixed long delay due to a regression in the progress
    callback code.

  * scd: Lots of code cleanup and internal changes.

  * scd: Improved the internal CCID driver.

  * dirmngr: Fixed problem with the DNS glue code (removal of the
    trailing dot in domain names).

  * dirmngr: Make sure that Tor is actually enabled after changing the
    conf file and sending SIGHUP or "gpgconf --reload dirmngr".

  * dirmngr: Fixed Tor access to IPv6 addresses.  Note that current
    versions of Tor may require that the flag "IPv6Traffic" is used
    with the option "SocksPort" in torrc to actually allow IPv6
    traffic.

  * dirmngr: Fixed HKP for literally given IPv6 addresses.

  * dirmngr: Enabled reverse DNS lookups via Tor.

  * dirmngr: Added experimental SRV record lookup for WKD.
    See commit 88dc3af3d4ae1afe1d5e136bc4c38bc4e7d4cd10 for details.

  * dirmngr: For HKP use "pgpkey-hkps" and "pgpkey-hkp" in SRV record
    lookups.  Avoid SRV record lookup when a port is explicitly
    specified.  This fixes a regression from the 1.4 and 2.0 behavior.

  * dirmngr: Gracefully handle a missing /etc/nsswitch.conf.  Ignore
    negation terms (e.g. "[!UNAVAIL=return]" instead of bailing out.

  * dirmngr: Better debug output for flags "dns" and "network".

  * dirmngr: On reload mark all known HKP servers alive.

  * gpgconf: Allow keyword "all" for --launch, --kill, and --reload.

  * tools: gpg-wks-client now ignores a missing policy file on the
    server.

  * Avoid unnecessary ambiguity error message in the option parsing.

  * Further improvements of the regression test suite.

  * Fixed building with --disable-libdns configure option.

  * Fixed a crash running the tests on 32 bit architectures.

  * Fixed spurious failures on BSD system in the spawn functions.
    This affected for example gpg-wks-client and gpgconf.

  See-also: gnupg-announce/2017q1/000401.html


Noteworthy changes in version 2.1.17 (2016-12-20)
-------------------------------------------------

 * gpg: By default new keys expire after 2 years.

 * gpg: New command --quick-set-expire to conveniently change the
   expiration date of keys.

 * gpg: Option and command names have been changed for easier
   comprehension.  The old names are still available as aliases.

 * gpg: Improved the TOFU trust model.

 * gpg: New option --default-new-key-algo.

 * scd: Support OpenPGP card V3 for RSA.

 * dirmngr: Support for the ADNS library has been removed.  Instead
   William Ahern's Libdns is now source included and used on all
   platforms.  This enables Tor support on all platforms.  The new
   option --standard-resolver can be used to disable this code at
   runtime.  In case of build problems the new configure option
   --disable-libdns can be used to build without Libdns.

 * dirmngr: Lazily launch ldap reaper thread.

 * tools: New options --check and --status-fd for gpg-wks-client.

 * The UTF-8 byte order mark is now skipped when reading conf files.

 * Fixed many bugs and regressions.

 * Major improvements to the test suite.  For example it is possible
   to run the external test suite of GPGME.

 See-also: gnupg-announce/2016q4/000400.html


Noteworthy changes in version 2.1.16 (2016-11-18)
-------------------------------------------------

 * gpg: New algorithm for selecting the best ranked public key when
   using a mail address with -r, -R, or --locate-key.

 * gpg: New option --with-tofu-info to print a new "tfs" record in
   colon formatted key listings.

 * gpg: New option --compliance as an alternative way to specify
   options like --rfc2440, --rfc4880, et al.

 * gpg: Many changes to the TOFU implementation.

 * gpg: Improve usability of --quick-gen-key.

 * gpg: In --verbose mode print a diagnostic when a pinentry is
   launched.

 * gpg: Remove code which warns for old versions of gnome-keyring.

 * gpg: New option --override-session-key-fd.

 * gpg: Option --output does now work with --verify.

 * gpgv: New option --output to allow saving the verified data.

 * gpgv: New option --enable-special-filenames.

 * agent, dirmngr: New --supervised mode for use by systemd and alike.

 * agent: By default listen on all available sockets using standard
   names.

 * agent: Invoke scdaemon with --homedir.

 * dirmngr: On Linux now detects the removal of its own socket and
   terminates.

 * scd: Support ECC key generation.

 * scd: Support more card readers.

 * dirmngr: New option --allow-version-check to download a software
   version database in the background.

 * dirmngr: Use system provided CAs if no --hkp-cacert is given.

 * dirmngr: Use a default keyserver if none is explicitly set

 * gpgconf: New command --query-swdb to check software versions
   against an copy of an online database.

 * gpgconf: Print the socket directory with --list-dirs.

 * tools: The WKS tools now support draft version -02.

 * tools: Always build gpg-wks-client and install under libexec.

 * tools: New option --supported for gpg-wks-client.

 * The log-file option now accepts a value "socket://" to log to the
   socket named "S.log" in the standard socket directory.

 * Provide fake pinentries for use by tests cases of downstream
   developers.

 * Fixed many bugs and regressions.

 * Many changes and improvements for the test suite.

 See-also: gnupg-announce/2016q4/000398.html


Noteworthy changes in version 2.1.15 (2016-08-18)
-------------------------------------------------

 * gpg: Remove the --tofu-db-format option and support for the split
   TOFU database.

 * gpg: Add option --sender to prepare for coming features.

 * gpg: Add option --input-size-hint to help progress indicators.

 * gpg: Extend the PROGRESS status line with the counted unit.

 * gpg: Avoid publishing the GnuPG version by default with --armor.

 * gpg: Properly ignore legacy keys in the keyring cache.

 * gpg: Always print fingerprint records in --with-colons mode.

 * gpg: Make sure that keygrips are printed for each subkey in
   --with-colons mode.

 * gpg: New import filter "drop-sig".

 * gpgsm: Fix a bug in the machine-readable key listing.

 * gpg,gpgsm: Block signals during keyring updates to limits the
   effects of a Ctrl-C at the wrong time.

 * g13: Add command --umount and other fixes for dm-crypt.

 * agent: Fix regression in SIGTERM handling.

 * agent: Cleanup of the ssh-agent code.

 * agent: Allow import of overly long keys.

 * scd: Fix problems with card removal.

 * dirmngr: Remove all code for running as a system service.

 * tools: Make gpg-wks-client conforming to the specs.

 * tests: Improve the output of the new regression test tool.

 * tests: Distribute the standalone test runner.

 * tests: Run each test in a clean environment.

 * Spelling and grammar fixes.

 See-also: gnupg-announce/2016q3/000396.html


Noteworthy changes in version 2.1.14 (2016-07-14)
-------------------------------------------------

 * gpg: Removed options --print-dane-records and --print-pka-records.
   The new export options "export-pka" and "export-dane" can instead
   be used with the export command.

 * gpg: New options --import-filter and --export-filter.

 * gpg: New import options "import-show" and "import-export".

 * gpg: New option --no-keyring.

 * gpg: New command --quick-revuid.

 * gpg: New options -f/--recipient-file and -F/--hidden-recipient-file
   to directly specify encryption keys.

 * gpg: New option --mimemode to indicate that the content is a MIME
   part.  Does only enable --textmode right now.

 * gpg: New option --rfc4880bis to allow experiments with proposed
   changes to the current OpenPGP specs.

 * gpg: Fix regression in the "fetch" sub-command of --card-edit.

 * gpg: Fix regression since 2.1 in option --try-all-secrets.

 * gpgv: Change default options for extra security.

 * gpgsm: No more root certificates are installed by default.

 * agent: "updatestartuptty" does now affect more environment
   variables.

 * scd: The option --homedir does now work with scdaemon.

 * scd: Support some more GEMPlus card readers.

 * gpgtar: Fix handling of '-' as file name.

 * gpgtar: New commands --create and --extract.

 * gpgconf: Tweak for --list-dirs to better support shell scripts.

 * tools: Add programs gpg-wks-client and gpg-wks-server to implement
   a Web Key Service.  The configure option --enable-wks-tools is
   required to build them; they should be considered Beta software.

 * tests: Complete rework of the openpgp part of the test suite.  The
   test scripts have been changed from Bourne shell scripts to Scheme
   programs.  A customized scheme interpreter (gpgscm) is included.
   This change was triggered by the need to run the test suite on
   non-Unix platforms.

 * The rendering of the man pages has been improved.

 See-also: gnupg-announce/2016q3/000393.html


Noteworthy changes in version 2.1.13 (2016-06-16)
-------------------------------------------------

 * gpg: New command --quick-addkey.  Extend the --quick-gen-key
   command.

 * gpg: New --keyid-format "none" which is now also the default.

 * gpg: New option --with-subkey-fingerprint.

 * gpg: Include Signer's UID subpacket in signatures if the secret key
   has been specified using a mail address and the new option
   --disable-signer-uid is not used.

 * gpg: Allow unattended deletion of a secret key.

 * gpg: Allow export of non-passphrase protected secret keys.

 * gpg: New status lines KEY_CONSIDERED and NOTATION_FLAGS.

 * gpg: Change status line TOFU_STATS_LONG to use '~' as
   a non-breaking-space character.

 * gpg: Speedup key listings in Tofu mode.

 * gpg: Make sure that the current and total values of a PROGRESS
   status line are small enough.

 * gpgsm: Allow the use of AES192 and SERPENT ciphers.

 * dirmngr: Adjust WKD lookup to current specs.

 * dirmngr: Fallback to LDAP v3 if v2 is is not supported.

 * gpgconf: New commands --create-socketdir and --remove-socketdir,
   new option --homedir.

 * If a /run/user/$UID directory exists, that directory is now used
   for IPC sockets instead of the GNUPGHOME directory.  This fixes
   problems with NFS and too long socket names and thus avoids the
   need for redirection files.

 * The Speedo build systems now uses the new versions.gnupg.org server
   to retrieve the default package versions.

 * Fix detection of libusb on FreeBSD.

 * Speedup fd closing after a fork.

 See-also: gnupg-announce/2016q2/000390.html


Noteworthy changes in version 2.1.12 (2016-05-04)
-------------------------------------------------

 * gpg: New --edit-key sub-command "change-usage" for testing
   purposes.

 * gpg: Out of order key-signatures are now systematically detected
   and fixed by --edit-key.

 * gpg: Improved detection of non-armored messages.

 * gpg: Removed the extra prompt needed to create Curve25519 keys.

 * gpg: Improved user ID selection for --quick-sign-key.

 * gpg: Use the root CAs provided by the system with --fetch-key.

 * gpg: Add support for the experimental Web Key Directory key
   location service.

 * gpg: Improve formatting of Tofu messages and emit new Tofu specific
   status lines.

 * gpgsm: Add option --pinentry-mode to support a loopback pinentry.

 * gpgsm: A new pubring.kbx is now created with the header blob so
   that gpg can detect that the keybox format needs to be used.

 * agent: Add read support for the new private key protection format
   openpgp-s2k-ocb-aes.

 * agent: Add read support for the new extended private key format.

 * agent: Default to --allow-loopback-pinentry and add option
   --no-allow-loopback-pinentry.

 * scd: Changed to use the new libusb 1.0 API for the internal CCID
   driver.

 * dirmngr: The dirmngr-client does now auto-detect the PEM format.

 * g13: Add experimental support for dm-crypt.

 * w32: Tofu support is now available with the Speedo build method.

 * w32: Removed the need for libiconv.dll.

 * The man pages for gpg and gpgv are now installed under the correct
   name (gpg2 or gpg - depending on a configure option).

 * Lots of internal cleanups and bug fixes.

 See-also: gnupg-announce/2016q2/000387.html


Noteworthy changes in version 2.1.11 (2016-01-26)
-------------------------------------------------

 * gpg: New command --export-ssh-key to replace the gpgkey2ssh tool.

 * gpg: Allow to generate mail address only keys with --gen-key.

 * gpg: "--list-options show-usage" is now the default.

 * gpg: Make lookup of DNS CERT records holding an URL work.

 * gpg: Emit PROGRESS status lines during key generation.

 * gpg: Don't check for ambigious or non-matching key specification in
   the config file or given to --encrypt-to.  This feature will return
   in 2.3.x.

 * gpg: Lock keybox files while updating them.

 * gpg: Solve rare error on Windows during keyring and Keybox updates.

 * gpg: Fix possible keyring corruption. (bug#2193)

 * gpg: Fix regression of "bkuptocard" sub-command in --edit-key and
   remove "checkbkupkey" sub-command introduced with 2.1.  (bug#2169)

 * gpg: Fix internal error in gpgv when using default keyid-format.

 * gpg: Fix --auto-key-retrieve to work with dirmngr.conf configured
   keyservers. (bug#2147).

 * agent: New option --pinentry-timeout.

 * scd: Improve unplugging of USB readers under Windows.

 * scd: Fix regression for generating RSA keys on card.

 * dirmmgr: All configured keyservers are now searched.

 * dirmngr: Install CA certificate for hkps.pool.sks-keyservers.net.
   Use this certiticate even if --hkp-cacert is not used.

 * gpgtar: Add actual encryption code.  gpgtar does now fully replace
   gpg-zip.

 * gpgtar: Fix filename encoding problem on Windows.

 * Print a warning if a GnuPG component is using an older version of
   gpg-agent, dirmngr, or scdaemon.

 See-also: gnupg-announce/2016q1/000383.html


Noteworthy changes in version 2.1.10 (2015-12-04)
-------------------------------------------------

 * gpg: New trust models "tofu" and "tofu+pgp".

 * gpg: New command --tofu-policy.  New options --tofu-default-policy
   and --tofu-db-format.

 * gpg: New option --weak-digest to specify hash algorithms which
   should be considered weak.

 * gpg: Allow the use of multiple --default-key options; take the last
   available key.

 * gpg: New option --encrypt-to-default-key.

 * gpg: New option --unwrap to only strip the encryption layer.

 * gpg: New option --only-sign-text-ids to exclude photo IDs from key
   signing.

 * gpg: Check for ambigious or non-matching key specification in the
   config file or given to --encrypt-to.

 * gpg: Show the used card reader with --card-status.

 * gpg: Print export statistics and an EXPORTED status line.

 * gpg: Allow selecting subkeys by keyid in --edit-key.

 * gpg: Allow updating the expiration time of multiple subkeys at
   once.

 * dirmngr: New option --use-tor.  For full support this requires
   libassuan version 2.4.2 and a patched version of libadns
   (e.g. adns-1.4-g10-7 as used by the standard Windows installer).

 * dirmngr: New option --nameserver to specify the nameserver used in
   Tor mode.

 * dirmngr: Keyservers may again be specified by IP address.

 * dirmngr: Fixed problems in resolving keyserver pools.

 * dirmngr: Fixed handling of premature termination of TLS streams so
   that large numbers of keys can be refreshed via hkps.

 * gpg: Fixed a regression in --locate-key [since 2.1.9].

 * gpg: Fixed another bug for keyrings with legacy keys.

 * gpgsm: Allow combinations of usage flags in --gen-key.

 * Make tilde expansion work with most options.

 * Many other cleanups and bug fixes.

 See-also: gnupg-announce/2015q4/000381.html


Noteworthy changes in version 2.1.9 (2015-10-09)
------------------------------------------------

 * gpg: Allow fetching keys via OpenPGP DANE (--auto-key-locate).  New
   option --print-dane-records.  [Update: --print-dane-records replaced
   in 2.1.4.]

 * gpg: Fix for a problem with PGP-2 keys in a keyring.

 * gpg: Fail with an error instead of a warning if a modern cipher
   algorithm is used without a MDC.

 * agent: New option --pinentry-invisible-char.

 * agent: Always do a RSA signature verification after creation.

 * agent: Fix a regression in ssh-add-ing Ed25519 keys.

 * agent: Fix ssh fingerprint computation for nistp384 and EdDSA.

 * agent: Fix crash during passphrase entry on some platforms.

 * scd: Change timeout to fix problems with some 2.1 cards.

 * dirmngr: Displayed name is now Key Acquirer.

 * dirmngr: Add option --keyserver.  Deprecate that option for gpg.
   Install a dirmngr.conf file from a skeleton for new installations.

 See-also: gnupg-announce/2015q4/000380.html


Noteworthy changes in version 2.1.8 (2015-09-10)
------------------------------------------------

 * gpg: Sending very large keys to the keyservers works again.

 * gpg: Validity strings in key listings are now again translatable.

 * gpg: Emit FAILURE status lines to help GPGME.

 * gpg: Does not anymore link to Libksba to reduce dependencies.

 * gpgsm: Export of secret keys via Assuan is now possible.

 * agent: Raise the maximum passphrase length from 100 to 255 bytes.

 * agent: Fix regression using EdDSA keys with ssh.

 * Does not anymore use a build timestamp by default.

 * The fallback encoding for broken locale settings changed
   from Latin-1 to UTF-8.

 * Many code cleanups and improved internal documentation.

 * Various minor bug fixes.

 See-also: gnupg-announce/2015q3/000379.html


Noteworthy changes in version 2.1.7 (2015-08-11)
------------------------------------------------

 * gpg: Support encryption with Curve25519 if Libgcrypt 1.7 is used.

 * gpg: In the --edit-key menu: Removed the need for "toggle", changed
   how secret keys are indicated, new commands "fpr *" and "grip".

 * gpg: More fixes related to legacy keys in a keyring.

 * gpgv: Does now also work with a "trustedkeys.kbx" file.

 * scd: Support some feature from the OpenPGP card 3.0 specs.

 * scd: Improved ECC support

 * agent: New option --force for the DELETE_KEY command.

 * w32: Look for the Pinentry at more places.

 * Dropped deprecated gpgsm-gencert.sh

 * Various other bug fixes.

 See-also: gnupg-announce/2015q3/000371.html


Noteworthy changes in version 2.1.6 (2015-07-01)
------------------------------------------------

 * agent: New option --verify for the PASSWD command.

 * gpgsm: Add command option "offline" as an alternative to
   --disable-dirmngr.

 * gpg: Do not prompt multiple times for a password in pinentry
   loopback mode.

 * Allow the use of debug category names with --debug.

 * Using gpg-agent and gpg/gpgsm with different locales will now show
   the correct translations in Pinentry.

 * gpg: Improve speed of --list-sigs and --check-sigs.

 * gpg: Make --list-options show-sig-subpackets work again.

 * gpg: Fix an export problem for old keyrings with PGP-2 keys.

 * scd: Support PIN-pads on more readers.

 * dirmngr: Properly cleanup zombie LDAP helper processes and avoid
   hangs on dirmngr shutdown.

 * Various other bug fixes.

 See-also: gnupg-announce/2015q3/000370.html


Noteworthy changes in version 2.1.5 (2015-06-11)
------------------------------------------------

 * Support for an external passphrase cache.

 * Support for the forthcoming version 3 OpenPGP smartcard.

 * Manuals now show the actual used file names.

 * Prepared for improved integration with Emacs.

 * Code cleanups and minor bug fixes.

 See-also: gnupg-announce/2015q2/000369.html


Noteworthy changes in version 2.1.4 (2015-05-12)
------------------------------------------------

 * gpg: Add command --quick-adduid to non-interactively add a new user
   id to an existing key.

 * gpg: Do no enable honor-keyserver-url by default.  Make it work if
   enabled.

 * gpg: Display the serial number in the --card-status output again.

 * agent: Support for external password managers.
   Add option --no-allow-external-cache.

 * scdaemon: Improved handling of extended APDUs.

 * Make HTTP proxies work again.

 * All network access including DNS as been moved to Dirmngr.

 * Allow building without LDAP support.

 * Fixed lots of smaller bugs.

 See-also: gnupg-announce/2015q2/000366.html


Noteworthy changes in version 2.1.3 (2015-04-11)
------------------------------------------------

 * gpg: LDAP keyservers are now supported by 2.1.

 * gpg: New option --with-icao-spelling.

 * gpg: New option --print-pka-records.  Changed the PKA method to use
   CERT records and hashed names.  [Update: --print-pka-records
   replaced in 2.1.14.]

 * gpg: New command --list-gcrypt-config.  New parameter "curve"
   for --list-config.

 * gpg: Print a NEWSIG status line like gpgsm always did.

 * gpg: Print MPI values with --list-packets and --verbose.

 * gpg: Write correct MPI lengths with ECC keys.

 * gpg: Skip legacy PGP-2 keys while searching.

 * gpg: Improved searching for mail addresses when using a keybox.

 * gpgsm: Changed default algos to AES-128 and SHA-256.

 * gpgtar: Fixed extracting files with sizes of a multiple of 512.

 * dirmngr: Fixed SNI handling for hkps pools.

 * dirmngr: extra-certs and trusted-certs are now always loaded from
   the sysconfig dir instead of the homedir.

 * Fixed possible problems due to compiler optimization, two minor
   regressions, and other bugs.

 See-also: gnupg-announce/2015q2/000365.html


Noteworthy changes in version 2.1.2 (2015-02-11)
------------------------------------------------

 * gpg: The parameter 'Passphrase' for batch key generation works
   again.

 * gpg: Using a passphrase option in batch mode now has the expected
   effect on --quick-gen-key.

 * gpg: Improved reporting of unsupported PGP-2 keys.

 * gpg: Added support for algo names when generating keys using
   --command-fd.

 * gpg: Fixed DoS based on bogus and overlong key packets.

 * agent: When setting --default-cache-ttl the value
   for --max-cache-ttl is adjusted to be not lower than the former.

 * agent: Fixed problems with the new --extra-socket.

 * agent: Made --allow-loopback-pinentry changeable with gpgconf.

 * agent: Fixed importing of unprotected openpgp keys.

 * agent: Now tries to use a fallback pinentry if the standard
   pinentry is not installed.

 * scd: Added support for ECDH.

 * Fixed several bugs related to bogus keyrings and improved some
   other code.

 See-also: gnupg-announce/2015q1/000361.html


Noteworthy changes in version 2.1.1 (2014-12-16)
------------------------------------------------

 * gpg: Detect faulty use of --verify on detached signatures.

 * gpg: New import option "keep-ownertrust".

 * gpg: New sub-command "factory-reset" for --card-edit.

 * gpg: A stub key for smartcards is now created by --card-status.

 * gpg: Fixed regression in --refresh-keys.

 * gpg: Fixed regresion in %g and %p codes for --sig-notation.

 * gpg: Fixed best matching hash algo detection for ECDSA and EdDSA.

 * gpg: Improved perceived speed of secret key listisngs.

 * gpg: Print number of skipped PGP-2 keys on import.

 * gpg: Removed the option aliases --throw-keyid and --notation-data;
   use --throw-keyids and --set-notation instead.

 * gpg: New import option "keep-ownertrust".

 * gpg: Skip too large keys during import.

 * gpg,gpgsm: New option --no-autostart to avoid starting gpg-agent or
   dirmngr.

 * gpg-agent: New option --extra-socket to provide a restricted
   command set for use with remote clients.

 * gpgconf --kill does not anymore start a service only to kill it.

 * gpg-pconnect-agent: Add convenience option --uiserver.

 * Fixed keyserver access for Windows.

 * Fixed build problems on Mac OS X

 * The Windows installer does now install development files

 * More translations (but most of them are not complete).

 * To support remotely mounted home directories, the IPC sockets may
   now be redirected.  This feature requires Libassuan 2.2.0.

 * Improved portability and the usual bunch of bug fixes.

 See-also: gnupg-announce/2014q4/000360.html


Noteworthy changes in version 2.1.0 (2014-11-06)
------------------------------------------------

 This release introduces a lot of changes.  Most of them are internal
 and thus not user visible.  However, some long standing behavior has
 slightly changed and it is strongly suggested that an existing
 "~/.gnupg" directory is backed up before this version is used.

 A verbose description of the major new features and changes can be
 found in the file doc/whats-new-in-2.1.txt.

 * gpg: All support for v3 (PGP 2) keys has been dropped.  All
   signatures are now created as v4 signatures.  v3 keys will be
   removed from the keyring.

 * gpg: With pinentry-0.9.0 the passphrase "enter again" prompt shows
   up in the same window as the "new passphrase" prompt.

 * gpg: Allow importing keys with duplicated long key ids.

 * dirmngr: May now be build without support for LDAP.

 * For a complete list of changes see the lists of changes for the
   2.1.0 beta versions below.  Note that all relevant fixes from
   versions 2.0.14 to 2.0.26 are also applied to this version.


 [Noteworthy changes in version 2.1.0-beta864 (2014-10-03)]

 * gpg: Removed the GPG_AGENT_INFO related code.  GnuPG does now
   always use a fixed socket name in its home directory.

 * gpg: Renamed --gen-key to --full-gen-key and re-added a --gen-key
   command with less choices.

 * gpg: Use SHA-256 for all signature types also on RSA keys.

 * gpg: Default keyring is now created with a .kbx suffix.

 * gpg: Add a shortcut to the key capabilies menu (e.g. "=e" sets the
   encryption capabilities).

 * gpg: Fixed obsolete options parsing.

 * Further improvements for the alternative speedo build system.


 [Noteworthy changes in version 2.1.0-beta834 (2014-09-18)]

 * gpg: Improved passphrase caching.

 * gpg: Switched to algorithm number 22 for EdDSA.

 * gpg: Removed CAST5 from the default preferences.

 * gpg: Order SHA-1 last in the hash preferences.

 * gpg: Changed default cipher for --symmetric to AES-128.

 * gpg: Fixed export of ECC keys and import of EdDSA keys.

 * dirmngr: Fixed the KS_FETCH command.

 * The speedo build system now downloads related packages and works
   for non-Windows platforms.


 [Noteworthy changes in version 2.1.0-beta783 (2014-08-14)]

 * gpg: Add command --quick-gen-key.

 * gpg: Make --quick-sign-key promote local key signatures.

 * gpg: Added "show-usage" sub-option to --list-options.

 * gpg: Screen keyserver responses to avoid importing unwanted keys
   from rogue servers.

 * gpg: Removed the option --pgp2 and --rfc1991 and the ability to
   create PGP-2 compatible messages.

 * gpg: Removed options --compress-keys and --compress-sigs.

 * gpg: Cap attribute packets at 16MB.

 * gpg: Improved output of --list-packets.

 * gpg: Make with-colons output of --search-keys work again.

 * gpgsm: Auto-create the ".gnupg" directory like gpg does.

 * agent: Fold new passphrase warning prompts into one.

 * scdaemon: Add support for the Smartcard-HSM card.

 * scdaemon: Remove the use of the pcsc-wrapper.


 [Noteworthy changes in version 2.1.0-beta751 (2014-07-03)]

 * gpg: Create revocation certificates during key generation.

 * gpg: Create exported secret keys and revocation certifciates with
   mode 0700

 * gpg: The validity of user ids is now shown by default.  To revert
   this add "list-options no-show-uid-validity" to gpg.conf.

 * gpg: Make export of secret keys work again.

 * gpg: The output of --list-packets does now print the offset of the
   packet and information about the packet header.

 * gpg: Avoid DoS due to garbled compressed data packets. [CVE-2014-4617]

 * gpg: Print more specific reason codes with the INV_RECP status.

 * gpg: Cap RSA and Elgamal keysize at 4096 bit also for unattended
   key generation.

 * scdaemon: Support reader Gemalto IDBridge CT30 and pinpad of SCT
   cyberJack go.

 * The speedo build system has been improved.  It is now also possible
   to build a partly working installer for Windows.


 [Noteworthy changes in version 2.1.0-beta442 (2014-06-05)]

 * gpg: Changed the format of key listings.  To revert to the old
   format the option --legacy-list-mode is available.

 * gpg: Add experimental signature support using curve Ed25519 and
   with a patched Libgcrypt also encryption support with Curve25519.
   [Update: this encryption support has been removed from 2.1.0 until
   we have agreed on a suitable format.]

 * gpg: Allow use of Brainpool curves.

 * gpg: Accepts a space separated fingerprint as user ID.  This
   allows to copy and paste the fingerprint from the key listing.

 * gpg: The hash algorithm is now printed for signature records in key
   listings.

 * gpg: Reject signatures made using the MD5 hash algorithm unless the
   new option --allow-weak-digest-algos or --pgp2 are given.

 * gpg: Print a warning if the Gnome-Keyring-Daemon intercepts the
   communication with the gpg-agent.

 * gpg: New option --pinentry-mode.

 * gpg: Fixed decryption using an OpenPGP card.

 * gpg: Fixed bug with deeply nested compressed packets.

 * gpg: Only the major version number is by default included in the
   armored output.

 * gpg: Do not create a trustdb file if --trust-model=always is used.

 * gpg: Protect against rogue keyservers sending secret keys.

 * gpg: The format of the fallback key listing ("gpg KEYFILE") is now
   more aligned to the regular key listing ("gpg -k").

 * gpg: The option--show-session-key prints its output now before the
   decryption of the bulk message starts.

 * gpg: New %U expando for the photo viewer.

 * gpg,gpgsm: New option --with-secret.

 * gpgsm: By default the users are now asked via the Pinentry whether
   they trust an X.509 root key.  To prohibit interactive marking of
   such keys, the new option --no-allow-mark-trusted may be used.

 * gpgsm: New commands to export a secret RSA key in PKCS#1 or PKCS#8
   format.

 * gpgsm: Improved handling of re-issued CA certificates.

 * agent: The included ssh agent does now support ECDSA keys.

 * agent: New option --enable-putty-support to allow gpg-agent on
   Windows to act as a Pageant replacement with full smartcard support.

 * scdaemon: New option --enable-pinpad-varlen.

 * scdaemon: Various fixes for pinpad equipped card readers.

 * scdaemon: Rename option --disable-pinpad (was --disable-keypad).

 * scdaemon: Better support fo CCID readers.  Now, internal CCID
   driver supports readers with no auto configuration feature.

 * dirmngr: Removed support for the original HKP keyserver which is
   not anymore used by any site.

 * dirmngr: Improved support for keyserver pools.

 * tools: New option --dirmngr for gpg-connect-agent.

 * The GNU Pth library has been replaced by the new nPth library.

 * Support installation as portable application under Windows.

 * All kind of other improvements - see the git log.


 [Noteworthy changes in version 2.1.0beta3 (2011-12-20)]

 * gpg: Fixed regression in the secret key export function.

 * gpg: Allow generation of card keys up to 4096 bit.

 * gpgsm: Preliminary support for the validation model "steed".

 * gpgsm: Improved certificate creation.

 * agent: Support the SSH confirm flag.

 * agent: New option to select a passphrase mode.  The loopback
   mode may be used to bypass Pinentry.

 * agent: The Assuan commands KILLAGENT and KILLSCD are working again.

 * scdaemon: Does not anymore block after changing a card (regression
   fix).

 * tools: gpg-connect-agent does now proberly display the help output
   for "SCD HELP" commands.


 [Noteworthy changes in version 2.1.0beta2 (2011-03-08)]

 * gpg: ECC support as described by draft-jivsov-openpgp-ecc-06.txt
   [Update: now known as RFC-6637].

 * gpg: Print "AES128" instead of "AES".  This change introduces a
   little incompatibility for tools using "gpg --list-config".  We
   hope that these tools are written robust enough to accept this new
   algorithm name as well.

 * gpgsm: New feature to create certificates from a parameter file.
   Add prompt to the --gen-key UI to create self-signed certificates.

 * agent: TMPDIR is now also honored when creating a socket using
   the --no-standard-socket option and with symcryptrun's temp files.

 * scdaemon: Fixed a bug where scdaemon sends a signal to gpg-agent
   running in non-daemon mode.

 * dirmngr: Fixed CRL loading under W32 (bug#1010).

 * Dirmngr has taken over the function of the keyserver helpers.  Thus
   we now have a specified direct interface to keyservers via Dirmngr.
   LDAP, DNS and mail backends are not yet implemented.

 * Fixed TTY management for pinentries and session variable update
   problem.


 [Noteworthy changes in version 2.1.0beta1 (2010-10-26)]

 * gpg: secring.gpg is not anymore used but all secret key operations
   are delegated to gpg-agent.  The import command moves secret keys
   to the agent.

 * gpg: The OpenPGP import command is now able to merge secret keys.

 * gpg: Encrypted OpenPGP messages with trailing data (e.g. other
   OpenPGP packets) are now correctly parsed.

 * gpg: Given sufficient permissions Dirmngr is started automagically.

 * gpg: Fixed output of "gpgconf --check-options".

 * gpg: Removed options --export-options(export-secret-subkey-passwd)
   and --simple-sk-checksum.

 * gpg: New options --try-secret-key.

 * gpg: Support DNS lookups for SRV, PKA and CERT on W32.

 * gpgsm: The --audit-log feature is now more complete.

 * gpgsm: The default for --include-cert is now to include all
   certificates in the chain except for the root certificate.

 * gpgsm: New option --ignore-cert-extension.

 * g13: The G13 tool for disk encryption key management has been
   added.

 * agent: If the agent's --use-standard-socket option is active, all
   tools try to start and daemonize the agent on the fly.  In the past
   this was only supported on W32; on non-W32 systems the new
   configure option --disable-standard-socket may now be used to
   disable this new default.

 * agent: New and changed passphrases are now created with an
   iteration count requiring about 100ms of CPU work.

 * dirmngr: Dirmngr is now a part of this package.  It is now also
   expected to run as a system service and the configuration
   directories are changed to the GnuPG name space. [Update: 2.1.0
   starts dirmngr on demand as user daemon.]

 * Support for Windows CE. [Update: This has not been tested for the
   2.1.0 release]

 * Numerical values may now be used as an alternative to the
   debug-level keywords.

 See-also: gnupg-announce/2014q4/000358.html


Version 2.0.28 (2015-06-02)
Version 2.0.27 (2015-02-18)
Version 2.0.26 (2014-08-12)
Version 2.0.25 (2014-06-30)
Version 2.0.24 (2014-06-24)
Version 2.0.23 (2014-06-03)
Version 2.0.22 (2013-10-04)
Version 2.0.21 (2013-08-19)
Version 2.0.20 (2013-05-10)
Version 2.0.19 (2012-03-27)
Version 2.0.18 (2011-08-04)
Version 2.0.17 (2011-01-13)
Version 2.0.16 (2010-07-19)
Version 2.0.15 (2010-03-09)
Version 2.0.14 (2009-12-21)


Noteworthy changes in version 2.0.13 (2009-09-04)
-------------------------------------------------

 * GPG now generates 2048 bit RSA keys by default.  The default hash
   algorithm preferences has changed to prefer SHA-256 over SHA-1.
   2048 bit DSA keys are now generated to use a 256 bit hash algorithm

 * The envvars XMODIFIERS, GTK_IM_MODULE and QT_IM_MODULE are now
   passed to the Pinentry to make SCIM work.

 * The GPGSM command --gen-key features a --batch mode and implements
   all features of gpgsm-gencert.sh in standard mode.

 * New option --re-import for GPGSM's IMPORT server command.

 * Enhanced writing of existing keys to OpenPGP v2 cards.

 * Add hack to the internal CCID driver to allow the use of some
   Omnikey based card readers with 2048 bit keys.

 * GPG now repeatly asks the user to insert the requested OpenPGP
   card.  This can be disabled with --limit-card-insert-tries=1.

 * Minor bug fixes.

 See-also: gnupg-announce/2009q3/000294.html


Noteworthy changes in version 2.0.12 (2009-06-17)
-------------------------------------------------

 * GPGSM now always lists ephemeral certificates if specified by
   fingerprint or keygrip.

 * New command "KEYINFO" for GPG_AGENT.  GPGSM now also returns
   information about smartcards.

 * Made sure not to leak file descriptors if running gpg-agent with a
   command.  Restore the signal mask to solve a problem in Mono.

 * Changed order of the confirmation questions for root certificates
   and store negative answers in trustlist.txt.

 * Better synchronization of concurrent smartcard sessions.

 * Support 2048 bit OpenPGP cards.

 * Support Telesec Netkey 3 cards.

 * The gpg-protect-tool now uses gpg-agent via libassuan.  Under
   Windows the Pinentry will now be put into the foreground.

 * Changed code to avoid a possible Mac OS X system freeze.

 See-also: gnupg-announce/2009q2/000288.html


Noteworthy changes in version 2.0.11 (2009-03-03)
-------------------------------------------------

 * Fixed a problem in SCDAEMON which caused unexpected card resets.

 * SCDAEMON is now aware of the Geldkarte.

 * The SCDAEMON option --allow-admin is now used by default.

 * GPGCONF now restarts SCdaemon if necessary.

 * The default cipher algorithm in GPGSM is now again 3DES.  This is
   due to interoperability problems with Outlook 2003 which still
   can't cope with AES.

 See-also: gnupg-announce/2009q1/000287.html


Noteworthy changes in version 2.0.10 (2009-01-12)
-------------------------------------------------

 * [gpg] New keyserver helper gpg2keys_kdns as generic DNS CERT
   lookup.  Run with --help for a short description.  Requires the
   ADNS library.

 * [gpg] New mechanisms "local" and "nodefault" for --auto-key-locate.
   Fixed a few problems with this option.

 * [gpg] New command --locate-keys.

 * [gpg] New options --with-sig-list and --with-sig-check.

 * [gpg] The option "-sat" is no longer an alias for --clearsign.

 * [gpg] The option --fixed-list-mode is now implicitly used and obsolete.

 * [gpg] New control statement %ask-passphrase for the unattended key
   generation.

 * [gpg] The algorithm to compute the SIG_ID status has been changed.

 * [gpgsm] Now uses AES by default.

 * [gpgsm] Made --output option work with --export-secret-key-p12.

 * [gpg-agent] Terminate process if the own listening socket is not
   anymore served by ourself.

 * [scdaemon] Made it more robust on W32.

 * [gpg-connect-agent] Accept commands given as command line arguments.

 * [w32] Initialized the socket subsystem for all keyserver helpers.

 * [w32] The sysconf directory has been moved from a subdirectory of
   the installation directory to %CSIDL_COMMON_APPDATA%/GNU/etc/gnupg.

 * [w32] The gnupg2.nls directory is not anymore used.  The standard
   locale directory is now used.

 * [w32] Fixed a race condition between gpg and gpgsm in the use of
   temporary file names.

 * The gpg-preset-passphrase mechanism works again.  An arbitrary
   string may now be used for a custom cache ID.

 * Admin PINs are cached again (bug in 2.0.9).

 * Support for version 2 OpenPGP cards.

 * Libgcrypt 1.4 is now required.

 See-also: gnupg-announce/2009q1/000284.html


Noteworthy changes in version 2.0.9 (2008-03-26)
------------------------------------------------

 * Gpgsm always tries to locate missing certificates from a running
   Dirmngr's cache.

 * Tweaks for Windows.

 * The Admin PIN for OpenPGP cards may now be entered with the pinpad.

 * Improved certificate chain construction.

 * Extended the PKITS framework.

 * Fixed a bug in the ambigious name detection.

 * Fixed possible memory corruption while importing OpenPGP keys (bug
   introduced with 2.0.8). [CVE-2008-1530]

 * Minor bug fixes.



Noteworthy changes in version 2.0.8 (2007-12-20)
------------------------------------------------

 * Enhanced gpg-connect-agent with a small scripting language.

 * New option --list-config for gpgconf.

 * Fixed a crash in gpgconf.

 * Gpg-agent now supports the passphrase quality bar of the latest
   Pinentry.

 * The envvars XAUTHORITY and PINENTRY_USER_DATA are now passed to the
   Pinentry.

 * Fixed the auto creation of the key stub for smartcards.

 * Fixed a rare bug in decryption using the OpenPGP card.

 * Creating DSA2 keys is now possible.

 * New option --extra-digest-algo for gpgsm to allow verification of
   broken signatures.

 * Allow encryption with legacy Elgamal sign+encrypt keys with option
   --rfc2440.

 * Windows is now a supported platform.

 * Made sure that under Windows the file permissions of the socket are
   taken into account.  This required a change of our socket emulation
   code and changed the IPC protocol under Windows.

 See-also: gnupg-announce/2007q4/000267.html


Noteworthy changes in version 2.0.7 (2007-09-10)
------------------------------------------------

 * Fixed encryption problem if duplicate certificates are in the
   keybox.

 * Made it work on Windows Vista.  Note that the entire Windows port
   is still considered Beta.

 * Add new options min-passphrase-nonalpha, check-passphrase-pattern,
   enforce-passphrase-constraints and max-passphrase-days to
   gpg-agent.

 * Add command --check-components to gpgconf.  Gpgconf now uses the
   installed versions of the programs and does not anymore search via
   PATH for them.

 See-also: gnupg-announce/2007q3/000259.html


Noteworthy changes in version 2.0.6 (2007-08-16)
------------------------------------------------

 * GPGSM does now grok --default-key.

 * GPGCONF is now aware of --default-key and --encrypt-to.

 * GPGSM does again correctly print the serial number as well the the
   various keyids.  This was broken since 2.0.4.

 * New option --validation-model and support for the chain-model.

 * Improved Windows support.

 See-also: gnupg-announce/2007q3/000258.html


Noteworthy changes in version 2.0.5 (2007-07-05)
------------------------------------------------

 * Switched license to GPLv3.

 * Basic support for Windows.  Run "./autogen.sh --build-w32" to build
   it.  As usual the mingw cross compiling toolchain is required.

 * Fixed bug when using the --p12-charset without --armor.

 * The command --gen-key may now be used instead of the
   gpgsm-gencert.sh script.

 * Changed key generation to reveal less information about the
   machine.  Bug fixes for gpg2's card key generation.

 See-also: gnupg-announce/2007q3/000255.html


Noteworthy changes in version 2.0.4 (2007-05-09)
------------------------------------------------

 * The server mode key listing commands are now also working for
   systems without the funopen/fopencookie API.

 * PKCS#12 import now tries several encodings in case the passphrase
   was not utf-8 encoded.  New option --p12-charset for gpgsm.

 * Improved the libgcrypt logging support in all modules.

 See-also: gnupg-announce/2007q2/000254.html


Noteworthy changes in version 2.0.3 (2007-03-08)
------------------------------------------------

 * By default, do not allow processing multiple plaintexts in a single
   stream.  Many programs that called GnuPG were assuming that GnuPG
   did not permit this, and were thus not using the plaintext boundary
   status tags that GnuPG provides.  This change makes GnuPG reject
   such messages by default which makes those programs safe again.
   --allow-multiple-messages returns to the old behavior. [CVE-2007-1263].

 * New --verify-option show-primary-uid-only.

 * gpgconf may now reads a global configuration file to select which
   options are changeable by a frontend.  The new applygnupgdefaults
   tool may be used by an admin to set default options for all users.

 * The PIN pad of the Cherry XX44 keyboard is now supported.  The
   DINSIG and the NKS applications are now also aware of PIN pads.

 See-also: gnupg-announce/2007q1/000252.html


Noteworthy changes in version 2.0.2 (2007-01-31)
------------------------------------------------

 * Fixed a serious and exploitable bug in processing encrypted
   packages. [CVE-2006-6235].

 * Added --passphrase-repeat to set the number of times GPG will
   prompt for a new passphrase to be repeated.  This is useful to help
   memorize a new passphrase.  The default is 1 repetition.

 * Using a PIN pad does now also work for the signing key.

 * A warning is displayed by gpg-agent if a new passphrase is too
   short.  New option --min-passphrase-len defaults to 8.

 * The status code BEGIN_SIGNING now shows the used hash algorithms.

 See-also: gnupg-announce/2007q1/000249.html


Noteworthy changes in version 2.0.1 (2006-11-28)
------------------------------------------------

 * Experimental support for the PIN pads of the SPR 532 and the Kaan
   Advanced card readers.  Add "disable-keypad" scdaemon.conf if you
   don't want it.  Does currently only work for the OpenPGP card and
   its authentication and decrypt keys.

 * Fixed build problems on some some platforms and crashes on amd64.

 * Fixed a buffer overflow in gpg2. [bug#728,CVE-2006-6169]

 See-also: gnupg-announce/2006q4/000242.html


Noteworthy changes in version 2.0.0 (2006-11-11)
------------------------------------------------

 * First stable version of a GnuPG integrating OpenPGP and S/MIME.

 See-also: gnupg-announce/2006q4/000239.html


Noteworthy changes in version 1.9.95 (2006-11-06)
-------------------------------------------------

 * Minor bug fixes.


Noteworthy changes in version 1.9.94 (2006-10-24)
-------------------------------------------------

 * Keys for gpgsm may now be specified using a keygrip.  A keygrip is
   indicated by a prefixing it with an ampersand.

 * gpgconf now supports switching the CMS cipher algo (e.g. to AES).

 * New command --gpgconf-test for all major tools. This may be used to
   check whether the configuration file is sane.


Noteworthy changes in version 1.9.93 (2006-10-18)
-------------------------------------------------

 * In --with-validation mode gpgsm will now also ask whether a root
   certificate should be trusted.

 * Link to Pth only if really necessary.

 * Fixed a pubring corruption bug in gpg2 occurring when importing
   signatures or keys with insane lengths.

 * Fixed v3 keyID calculation bug in gpg2.

 * More tweaks for certificates without extensions.


Noteworthy changes in version 1.9.92 (2006-10-11)
-------------------------------------------------

 * Bug fixes.

 See-also: gnupg-announce/2006q4/000236.html


Noteworthy changes in version 1.9.91 (2006-10-04)
-------------------------------------------------

 * New "relax" flag for trustlist.txt to allow root CA certificates
   without BasicContraints.

 * [gpg2] Removed the -k PGP 2 compatibility hack.  -k is now an
   alias for --list-keys.

 * [gpg2] Print a warning if "-sat" is used instead of "--clearsign".


Noteworthy changes in version 1.9.90 (2006-09-25)
-------------------------------------------------

 * Made readline work for gpg.

 * Cleanups und minor bug fixes.

 * Included translations from gnupg 1.4.5.


Noteworthy changes in version 1.9.23 (2006-09-18)
-------------------------------------------------

 * Regular man pages for most tools are now build directly from the
   Texinfo source.

 * The gpg code from 1.4.5 has been fully merged into this release.
   The configure option --enable-gpg is still required to build this
   gpg part.  For production use of OpenPGP the gpg version 1.4.5 is
   still recommended.  Note, that gpg will be installed under the name
   gpg2 to allow coexisting with an 1.4.x gpg.

 * API change in gpg-agent's pkdecrypt command.  Thus an older gpgsm
   may not be used with the current gpg-agent.

 * The scdaemon will now call a script on reader status changes.

 * gpgsm now allows file descriptor passing for "INPUT", "OUTPUT" and
   "MESSAGE".

 * The gpgsm server may now output a key listing to the output file
   handle. This needs to be enabled using "OPTION list-to-output=1".

 * The --output option of gpgsm has now an effect on list-keys.

 * New gpgsm commands --dump-chain and list-chain.

 * gpg-connect-agent has new options to utilize descriptor passing.

 * A global trustlist may now be used.  See doc/examples/trustlist.txt.

 * When creating a new pubring.kbx keybox common certificates are
   imported.


Noteworthy changes in version 1.9.22 (2006-07-27)
-------------------------------------------------

 * Enhanced pkcs#12 support to allow import from simple keyBags.

 * Exporting to pkcs#12 now create bag attributes so that Mozilla is
   able to import the files.

 * Fixed uploading of certain keys to the smart card.


Noteworthy changes in version 1.9.21 (2006-06-20)
-------------------------------------------------

 * New command APDU for scdaemon to allow using it for general card
   access.  Might be used through gpg-connect-agent by using the SCD
   prefix command.

 * Support for the CardMan 4040 PCMCIA reader (Linux 2.6.15 required).

 * Scdaemon does not anymore reset cards at the end of a connection.

 * Kludge to allow use of Bundesnetzagentur issued X.509 certificates.

 * Added --hash=xxx option to scdaemon's PKSIGN command.

 * Pkcs#12 files are now created with a MAC.  This is for better
   interoperability.

 * Collected bug fixes and minor other changes.


Noteworthy changes in version 1.9.20 (2005-12-20)
-------------------------------------------------

 * Importing pkcs#12 files created be recent versions of Mozilla works
   again.

 * Basic support for qualified signatures.

 * New debug tool gpgparsemail.


Noteworthy changes in version 1.9.19 (2005-09-12)
-------------------------------------------------

 * The Belgian eID card is now supported for signatures and ssh.
   Other pkcs#15 cards should work as well.

 * Fixed bug in --export-secret-key-p12 so that certificates are again
   included.


Noteworthy changes in version 1.9.18 (2005-08-01)
-------------------------------------------------

 * [gpgsm] Now allows for more than one email address as well as URIs
   and dnsNames in certificate request generation.  A keygrip may be
   given to create a request from an existing key.

 * A couple of minor bug fixes.


Noteworthy changes in version 1.9.17 (2005-06-20)
-------------------------------------------------

 * gpg-connect-agent has now features to handle Assuan INQUIRE
   commands.

 * Internal changes for OpenPGP cards. New Assuan command WRITEKEY.

 * GNU Pth is now a hard requirement.

 * [scdaemon] Support for OpenSC has been removed.  Instead a new and
   straightforward pkcs#15 modules has been written.  As of now it
   does allows only signing using TCOS cards but we are going to
   enhance it to match all the old capabilities.

 * [gpg-agent] New option --write-env-file and Assuan command
   UPDATESTARTUPTTY.

 * [gpg-agent] New option --default-cache-ttl-ssh to set the TTL for
   SSH passphrase caching independent from the other passphrases.


Noteworthy changes in version 1.9.16 (2005-04-21)
-------------------------------------------------

 * gpg-agent does now support the ssh-agent protocol and thus allows
   to use the pinentry as well as the OpenPGP smartcard with ssh.

 * New tool gpg-connect-agent as a general client for the gpg-agent.

 * New tool symcryptrun as a wrapper for certain encryption tools.

 * The gpg tool is not anymore build by default because those gpg
   versions available in the gnupg 1.4 series are far more matured.


Noteworthy changes in version 1.9.15 (2005-01-13)
-------------------------------------------------

 * Fixed passphrase caching bug.

 * Better support for CCID readers; the reader from Cherry RS 6700 USB
   does now work.


Noteworthy changes in version 1.9.14 (2004-12-22)
-------------------------------------------------

 * [gpg-agent] New option --use-standard-socket to allow the use of a
   fixed socket.  gpgsm falls back to this socket if GPG_AGENT_INFO
   has not been set.

 * Ported to MS Windows with some functional limitations.

 * New tool gpg-preset-passphrase.


Noteworthy changes in version 1.9.13 (2004-12-03)
-------------------------------------------------

 * [gpgsm] New option --prefer-system-dirmngr.

 * Minor cleanups and debugging aids.


Noteworthy changes in version 1.9.12 (2004-10-22)
-------------------------------------------------

 * [scdaemon] Partly rewrote the PC/SC code.

 * Removed the sc-investigate tool.  It is now in a separate package
   available at ftp://ftp.g10code.com/g10code/gscutils/ .

 * [gpg-agent] Fixed logging problem.


Noteworthy changes in version 1.9.11 (2004-10-01)
-------------------------------------------------

 * When using --import along with --with-validation, the imported
   certificates are validated and only imported if they are fully
   valid.

 * [gpg-agent] New option --max-cache-ttl.

 * [gpg-agent] When used without --daemon or --server, gpg-agent now
   check whether a agent is already running and usable.

 * Fixed some i18n problems.


Noteworthy changes in version 1.9.10 (2004-07-22)
-------------------------------------------------

 * Fixed a serious bug in the checking of trusted root certificates.

 * New configure option --enable-agent-pnly allows to build and
   install just the agent.

 * Fixed a problem with the log file handling.


Noteworthy changes in version 1.9.9 (2004-06-08)
------------------------------------------------

 * [gpg-agent] The new option --allow-mark-trusted is now required to
   allow gpg-agent to add a key to the trustlist.txt after user
   confirmation.

 * Creating PKCS#10 requests does now honor the key usage.


Noteworthy changes in version 1.9.8 (2004-04-29)
------------------------------------------------

 * [scdaemon] Overhauled the internal CCID driver.

 * [scdaemon] Status files named ~/.gnupg/reader_<n>.status are now
   written when using the internal CCID driver.

 * [gpgsm] New commands --dump-{,secret,external}-keys to show a very
   detailed view of the certificates.

 * The keybox gets now compressed after 3 hours and ephemeral
   stored certificates are deleted after about a day.

 * [gpg] Usability fixes for --card-edit.  Note, that this has already
   been ported back to gnupg-1.3


Noteworthy changes in version 1.9.7 (2004-04-06)
------------------------------------------------

 * Instrumented the modules for gpgconf.

 * Added support for DINSIG card applications.

 * Include the smimeCapabilities attribute with signed messages.

 * Now uses the gettext domain "gnupg2" to avoid conflicts with gnupg
   versions < 1.9.


Noteworthy changes in version 1.9.6 (2004-03-06)
------------------------------------------------

 * Code cleanups and bug fixes.


Noteworthy changes in version 1.9.5 (2004-02-21)
------------------------------------------------

 * gpg-protect-tool gets now installed into libexec as it ought to be.
   Cleaned up the build system to better comply with the coding
   standards.

 * [gpgsm] The --import command is now able to autodetect pkcs#12
   files and import secret and private keys from this file format.
   A new command --export-secret-key-p12 is provided to allow
   exporting of secret keys in PKCS\#12 format.

 * [gpgsm] The pinentry will now present a description of the key for
   whom the passphrase is requested.

 * [gpgsm] New option --with-validation to check the validity of key
   while listing it.

 * New option --debug-level={none,basic,advanced,expert,guru} to map
   the debug flags to sensitive levels on a per program base.


Noteworthy changes in version 1.9.4 (2004-01-30)
------------------------------------------------

 * Added support for the Telesec NKS 2.0 card application.

 * Added simple tool addgnupghome to create .gnupg directories from
   /etc/skel/.gnupg.

 * Various minor bug fixes and cleanups; mainly gpgsm and gpg-agent
   related.


Noteworthy changes in version 1.9.3 (2003-12-23)
------------------------------------------------

 * New gpgsm options --{enable,disable}-ocsp to validate keys using
   OCSP. This option requires a not yet released DirMngr version.
   Default is disabled.

 * The --log-file option may now be used to print logs to a socket.
   Prefix the socket name with "socket://" to enable this.  This does
   not work on all systems and falls back to stderr if there is a
   problem with the socket.

 * The options --encrypt-to and --no-encrypt-to now work the same in
   gpgsm as in gpg.  Note, they are also used in server mode.

 * Duplicated recipients are now silently removed in gpgsm.


Noteworthy changes in version 1.9.2 (2003-11-17)
------------------------------------------------

 * On card key generation is no longer done using the --gen-key
   command but from the menu provided by the new --card-edit command.

 * PINs are now properly cached and there are only 2 PINs visible.
   The 3rd PIN (CHV2) is internally syncronized with the regular PIN.

 * All kind of other internal stuff.


Noteworthy changes in version 1.9.1 (2003-09-06)
------------------------------------------------

 * Support for OpenSC is back. scdaemon supports a --disable-opensc to
   disable OpenSC use at runtime, so that PC/SC or ct-API can still be
   used directly.

 * Rudimentary support for the SCR335 smartcard reader using an
   internal driver.  Requires current libusb from CVS.

 * Bug fixes.


Noteworthy changes in version 1.9.0 (2003-08-05)
------------------------------------------------

      ====== PLEASE SEE README-alpha =======

 * gpg has been renamed to gpg2 and gpgv to gpgv2.  This is a
   temporary change to allow co-existing with stable gpg versions.

 * ~/.gnupg/gpg.conf-1.9.0 is fist tried as config file before the
   usual gpg.conf.

 * Removed the -k, -kv and -kvv commands.  -k is now an alias to
   --list-keys.  New command -K as alias for --list-secret-keys.

 * Removed --run-as-shm-coprocess feature.

 * gpg does now also use libgcrypt, libgpg-error is required.

 * New gpgsm commands --call-dirmngr and --call-protect-tool.

 * Changing a passphrase is now possible using "gpgsm --passwd"

 * The content-type attribute is now recognized and created.

 * The agent does now reread certain options on receiving a HUP.

 * The pinentry is now forked for each request so that clients with
   different environments are supported.  When running in daemon mode
   and --keep-display is not used the DISPLAY variable is ignored.

 * Merged stuff from the newpg branch and started this new
   development branch.


Version 1.4.19 (2015-02-27)
Version 1.4.18 (2014-06-30)
Version 1.4.17 (2014-06-23)
Version 1.4.16 (2013-12-18)
Version 1.4.15 (2013-10-04)
Version 1.4.14 (2013-07-25)
Version 1.4.13 (2012-12-20)
Version 1.4.12 (2012-01-30)
Version 1.4.11 (2010-10-18)
Version 1.4.10 (2009-09-02)
Version 1.4.9 (2008-03-26)
Version 1.4.8 (2007-12-20)
Version 1.4.7 (2007-03-05)
Version 1.4.6 (2006-12-06)
Version 1.4.5 (2006-08-01)
Version 1.4.4 (2006-06-25)
Version 1.4.3 (2006-04-03)
Version 1.4.2 (2005-07-26)
Version 1.4.1 (2005-03-15)
Version 1.4.0 (2004-12-16)


Noteworthy changes in version 1.3.2 (2003-05-27)
------------------------------------------------

    * New "--gnupg" option (set by default) that disables --openpgp,
      and the various --pgpX emulation options.  This replaces
      --no-openpgp, and --no-pgpX, and also means that GnuPG has
      finally grown a --gnupg option to make GnuPG act like GnuPG.

    * A bug in key validation has been fixed.  This bug only affects
      keys with more than one user ID (photo IDs do not count here),
      and results in all user IDs on a given key being treated with
      the validity of the most-valid user ID on that key.

    * Notation names that do not contain a '@' are no longer allowed
      unless --expert is set.  This is to help prevent pollution of
      the (as yet unused) IETF notation namespace.

    * Multiple trust models are now supported via the --trust-model
      option.  The options are "pgp" (web-of-trust plus trust
      signatures), "classic" (web-of-trust only), and "always"
      (identical to the --always-trust option).

    * The --personal-{cipher|digest|compression}-preferences are now
      consulted to get default algorithms before resorting to the
      last-ditch defaults of --s2k-cipher-algo, SHA1, and ZIP
      respectively.  This allows a user to set algorithms to use in a
      safe manner so they are used when legal to do so, without
      forcing them on for all messages.

    * New --primary-keyring option to designate the keyring that the
      user wants new keys imported into.

    * --s2k-digest-algo is now used for all password mangling.
      Earlier versions used both --s2k-digest-algo and --digest-algo
      for passphrase mangling.

    * Handling of --hidden-recipient or --throw-keyid messages is now
      easier - the user only needs to give their passphrase once, and
      GnuPG will try it against all of the available secret keys.

    * Care is taken to prevent compiler optimization from removing
      memory wiping code.

    * New option --no-mangle-dos-filenames so that filenames are not
      truncated in the W32 version.

    * A "convert-from-106" script has been added.  This is a simple
      script that automates the conversion from a 1.0.6 or earlier
      version of GnuPG to a 1.0.7 or later version.

    * Disabled keys are now skipped when selecting keys for
      encryption.  If you are using the --with-colons key listings to
      detect disabled keys, please see doc/DETAILS for a minor format
      change in this release.

    * Minor trustdb changes to make the trust calculations match
      common usage.

    * New command "revuid" in the --edit-key menu to revoke a user ID.
      This is a simpler interface to the old method (which still
      works) of revoking the user ID self-signature.

    * Status VALIDSIG does now also print the primary key's
      fingerprint, as well as the signature version, pubkey algorithm,
      hash algorithm, and signature class.

    * Add read-only support for the SHA-256 hash, and optional
      read-only support for the SHA-384 and SHA-512 hashes.

    * New option --enable-progress-filter for use with frontends.

    * DNS SRV records are used in HKP keyserver lookups to allow
      administrators to load balance and select keyserver ports
      automatically.  This is as specified in
      draft-shaw-openpgp-hkp-00.txt.

    * When using the "keyid!" syntax during a key export, only that
      specified key is exported.  If the key in question is a subkey,
      the primary key plus only that subkey is exported.

    * configure --disable-xxx options to disable individual algorithms
      at build time.  This can be used to build a smaller gpg binary
      for embedded uses where space is tight.  See the README file for
      the algorithms that can be used with this option, or use
      --enable-minimal to build the smallest gpg possible (disables
      all optional algorithms, disables keyserver access, and disables
      photo IDs).

    * The keyserver no-modify flag on a key can now be displayed and
      modified.

    * Note that the TIGER/192 digest algorithm is in the process of
      being dropped from the OpenPGP standard.  While this release of
      GnuPG still contains it, it is disabled by default.  To ensure
      you will still be able to use your messages with future versions
      of GnuPG and other OpenPGP programs, please do not use this
      algorithm.

    See-also: gnupg-announce/2003q2/000153.html


Noteworthy changes in version 1.3.1 (2002-11-12)
------------------------------------------------

    * Trust signature support.  This is based on the Maurer trust
      model where a user can specify the trust level along with the
      signature with multiple levels so users can delegate
      certification ability to other users, possibly restricted by a
      regular expression on the user ID.  Note that full trust
      signature support requires a regular expression parsing library.
      The regexp code from glibc 2.3.1 is included for those platforms
      that don't have working regexp functions available.  The
      configure option --disable-regex may be used to disable any
      regular expression code, which will make GnuPG ignore any trust
      signature with a regular expression included.

    * Two new commands --hidden-recipient (-R) and --hidden-encrypt-to
      encrypt to a user, but hide the identity of that user.  This is
      the same functionality as --throw-keyid, but can be used on a
      per-user basis.

    * Full algorithm names (e.g. "3DES", "SHA1", "ZIP") can now be
      used interchangeably with the short algorithm names (e.g. "S2",
      "H2", "Z1") anywhere algorithm names are used in GnuPG.


Noteworthy changes in version 1.3.0 (2002-10-18)
------------------------------------------------

    * The last piece of internal keyserver support has been removed,
      and now all keyserver access is done via the keyserver plugins.
      There is also a newer keyserver protocol used between GnuPG and
      the plugins, so plugins from earlier versions of GnuPG may not
      work properly.

    * The HKP keyserver plugin supports the new machine-readable key
      listing format for those keyservers that provide it.

    * When using a HKP keyserver with multiple DNS records (such as
      wwwkeys.pgp.net which has the addresses of multiple servers
      around the world), try all records until one succeeds.  Note
      that it depends on the LDAP library used whether the LDAP
      keyserver plugin does this as well.

    * The library dependencies for OpenLDAP seem to change fairly
      frequently, and GnuPG's configure script cannot guess all the
      combinations.  Use ./configure LDAPLIBS="-L libdir -l libs" to
      override the script and use the libraries selected.

    * Secret keys generated with --export-secret-subkeys are now
      indicated in key listings with a '#' after the "sec", and in
      --with-colons listings by showing no capabilities (no lowercase
      characters).

    * --trusted-key has been un-obsoleted, as it is useful for adding
      ultimately trusted keys from the config file.  It is identical
      to using --edit and "trust" to change a key to ultimately
      trusted.

    * Translations other than de are no longer distributed with the
      development branch.  This is due to the frequent text changes
      during development, which cause the translations to rapidly go
      out of date.


Version 1.2.8 (2006-12-07)
Version 1.2.7 (2004-12-27)
Version 1.2.6 (2004-08-25)
Version 1.2.5 (2004-07-26)
Version 1.2.4 (2003-12-23)
Version 1.2.3 (2003-08-21)
Version 1.2.2 (2003-05-01)
Version 1.2.1 (2002-10-25)
Version 1.2.0 (2002-09-21)


Noteworthy changes in version 1.1.92 (2002-09-11)
-------------------------------------------------

    * [IMPORTANT] The default configuration file is now
      ~/.gnupg/gpg.conf.  If an old ~/.gnupg/options is found it will
      still be used.  This change is required to have a more
      consistent naming scheme with forthcoming tools.

    * The use of MDCs have increased.  A MDC will be used if the
      recipients directly request it, if the recipients have AES,
      AES192, AES256, or TWOFISH in their cipher preferences, or if
      the chosen cipher has a blocksize not equal to 64 bits
      (currently this is also AES, AES192, AES256, and TWOFISH).

    * GnuPG will no longer automatically disable compression when
      processing an already-compressed file unless a MDC is being
      used.  This is to give the message a certain amount of
      resistance to the chosen-ciphertext attack while communicating
      with other programs (most commonly PGP earlier than version 7.x)
      that do not support MDCs.

    * The option --interactive now has the desired effect when
      importing keys.

    * The file permission and ownership checks on files have been
      clarified.  Specifically, the homedir (usually ~/.gnupg) is
      checked to protect everything within it.  If the user specifies
      keyrings outside this homedir, they are presumed to be shared
      keyrings and therefore *not* checked.  Configuration files
      specified with the --options option and the IDEA cipher
      extension specified with --load-extension are checked, along
      with their enclosing directories.

    * The configure option --with-static-rnd=auto allows to build gpg
      with all available entropy gathering modules included.  At
      runtime the best usable one will be selected from the list
      linux, egd, unix.  This is also the default for systems lacking
      a /dev/random device.

    * The default character set is now taken from the current locale;
      it can still be overridden by the --charset option.  Using the
      option -vvv shows the used character set.

    * [REMOVED] --emulate-checksum-bug and --emulate-3des-s2k-bug have
      been removed.


Noteworthy changes in version 1.1.91 (2002-08-04)
-------------------------------------------------

    * All modules are now linked statically; the --load-extension
      option is in general not useful anymore.  The only exception is
      to specify the deprecated idea cipher.

    * The IDEA plugin has changed.  Previous versions of the IDEA
      plugin will no longer work with GnuPG.  However, the current
      version of the plugin will work with earlier GnuPG versions.

    * When using --batch with one of the --delete-key commands, the
      key must be specified by fingerprint.  See the man page for
      details.

    * There are now various ways to restrict the ability GnuPG has to
      exec external programs (for the keyserver helpers or photo ID
      viewers).  Read the README file for the complete list.

    * New export option to leave off attribute packets (photo IDs)
      during export.  This is useful when exporting to HKP keyservers
      which do not understand attribute packets.

    * New import option to repair during import the HKP keyserver
      mangling multiple subkeys bug.  Note that this cannot completely
      repair the damaged key as some crucial data is removed by the
      keyserver, but it does at least give you back one subkey.  This
      is on by default for keyserver --recv-keys, and off by default
      for regular --import.

    * The keyserver helper programs now live in
      /usr/[local/]libexec/gnupg by default.  If you are upgrading
      from 1.0.7, you might want to delete your old copies in
      /usr/[local/]bin.  If you use an OS that does not use libexec
      for whatever reason, use configure --libexecdir=/usr/local/lib
      to place the keyserver helpers there.

    * The LDAP keyserver handler now works properly with very old
      (version 1) LDAP keyservers.


Noteworthy changes in version 1.1.90 (2002-07-01)
-------------------------------------------------

    * New commands: --personal-cipher-preferences,
      --personal-digest-preferences, and
      --personal-compress-preferences allow the user to specify which
      algorithms are to be preferred.  Note that this does not permit
      using an algorithm that is not present in the recipient's
      preferences (which would violate the OpenPGP standard).  This
      just allows sorting the preferences differently.

    * New "group" command to refer to several keys with one name.

    * A warning is issued if the user forces the use of an algorithm
      that is not listed in the recipient's preferences.

    * Full revocation key (aka "designated revoker") support.

    * The preferred hash algorithms on a key are consulted when
      encrypting a signed message to that key.  Note that this is
      disabled by default by a SHA1 preference in
      --personal-digest-preferences.

    * --cert-digest-algo allows the user to specify the hash algorithm
      to use when signing a key rather than the default SHA1 (or MD5
      for PGP2 keys).  Do not use this feature unless you fully
      understand the implications of this.

    * --pgp7 mode automatically sets all necessary options to ensure
      that the resulting message will be usable by a user of PGP 7.x.

    * New --attribute-fd command for frontends and scripts to get the
      contents of attribute packets (i.e. photos)

    * In expert mode, the user can now re-sign a v3 key with a v4
      self-signature.  This does not change the v3 key into a v4 key,
      but it does allow the user to use preferences, primary ID flags,
      etc.

    * Significantly improved photo ID support on non-unixlike
      platforms.

    * The version number has jumped ahead to 1.1.90 to skip over the
      old version 1.1 and to get ready for the upcoming 1.2.

    * ElGamal sign and encrypt is not anymore allowed in the key
      generation dialog unless in expert mode.  RSA sign and encrypt
      has been added with the same restrictions.

    * [W32] Keyserver access does work with Windows NT.


Noteworthy changes in version 1.0.7 (2002-04-29)
------------------------------------------------

    * Secret keys are now stored and exported in a new format which
      uses SHA-1 for integrity checks.  This format renders the
      Rosa/Klima attack useless.  Other OpenPGP implementations might
      not yet support this, so the option --simple-sk-checksum creates
      the old vulnerable format.

    * The default cipher algorithm for encryption is now CAST5,
      default hash algorithm is SHA-1.  This will give us better
      interoperability with other OpenPGP implementations.

    * Symmetric encrypted messages now use a fixed file size if
      possible.  This is a tradeoff: it breaks PGP 5, but fixes PGP 2,
      6, and 7.  Note this was only an issue with RFC-1991 style
      symmetric messages.

    * Photographic user ID support.  This uses an external program to
      view the images.

    * Enhanced keyserver support via keyserver "plugins".  GnuPG comes
      with plugins for the NAI LDAP keyserver as well as the HKP email
      keyserver.  It retains internal support for the HKP HTTP
      keyserver.

    * Nonrevocable signatures are now supported.  If a user signs a
      key nonrevocably, this signature cannot be taken back so be
      careful!

    * Multiple signature classes are usable when signing a key to
      specify how carefully the key information (fingerprint, photo
      ID, etc) was checked.

    * --pgp2 mode automatically sets all necessary options to ensure
      that the resulting message will be usable by a user of PGP 2.x.

    * --pgp6 mode automatically sets all necessary options to ensure
      that the resulting message will be usable by a user of PGP 6.x.

    * Signatures may now be given an expiration date.  When signing a
      key with an expiration date, the user is prompted whether they
      want their signature to expire at the same time.

    * Revocation keys (designated revokers) are now supported if
      present.  There is currently no way to designate new keys as
      designated revokers.

    * Permissions on the .gnupg directory and its files are checked
      for safety.

    * --expert mode enables certain silly things such as signing a
      revoked user id, expired key, or revoked key.

    * Some fixes to build cleanly under Cygwin32.

    * New tool gpgsplit to split OpenPGP data formats into packets.

    * New option --preserve-permissions.

    * Subkeys created in the future are not used for encryption or
      signing unless the new option --ignore-valid-from is used.

    * Revoked user-IDs are not listed unless signatures are listed too
      or we are in verbose mode.

    * There is no default comment string with ascii armors anymore
      except for revocation certificates and --enarmor mode.

    * The command "primary" in the edit menu can be used to change the
      primary UID, "setpref" and "updpref" can be used to change the
      preferences.

    * Fixed the preference handling; since 1.0.5 they were erroneously
      matched against against the latest user ID and not the given one.

    * RSA key generation.

    * Merged Stefan's patches for RISC OS in.  See comments in
      scripts/build-riscos.

    * It is now possible to sign and conventional encrypt a message (-cs).

    * The MDC feature flag is supported and can be set by using
      the "updpref" edit command.

    * The status messages GOODSIG and BADSIG are now returning the primary
      UID, encoded using %XX escaping (but with spaces left as spaces,
      so that it should not break too much)

    * Support for GDBM based keyrings has been removed.

    * The entire keyring management has been revamped.

    * The way signature stati are store has changed so that v3
      signatures can be supported. To increase the speed of many
      operations for existing keyrings you can use the new
      --rebuild-keydb-caches command.

    * The entire key validation process (trustdb) has been revamped.
      See the man page entries for --update-trustdb, --check-trustdb
      and --no-auto-check-trustdb.

    * --trusted-keys is again obsolete, --edit can be used to set the
      ownertrust of any key to ultimately trusted.

    * A subkey is never used to sign keys.

    * Read only keyrings are now handled as expected.

    See-also: gnupg-announce/2002q2/000135.html


Noteworthy changes in version 1.0.6 (2001-05-29)
------------------------------------------------

    * Security fix for a format string bug in the tty code.

    * Fixed format string bugs in all PO files.

    * Removed Russian translation due to too many bugs.  The FTP
      server has an unofficial but better translation in the contrib
      directory.

    * Fixed expire time calculation and keyserver access.

    * The usual set of minor bug fixes and enhancements.

    * non-writable keyrings are now correctly handled.

    See-also: gnupg-announce/2001q2/000123.html


Noteworthy changes in version 1.0.5 (2001-04-29)
------------------------------------------------

    * WARNING: The semantics of --verify have changed to address a
      problem with detached signature detection. --verify now ignores
      signed material given on stdin unless this is requested by using
      a "-" as the name for the file with the signed material.  Please
      check all your detached signature handling applications and make
      sure that they don't pipe the signed material to stdin without
      using a filename together with "-" on the the command line.

    * WARNING: Corrected hash calculation for input data larger than
      512M - it was just wrong, so you might notice bad signature in
      some very big files.  It may be wise to keep an old copy of
      GnuPG around.

    * Secret keys are no longer imported unless you use the new option
      --allow-secret-key-import.  This is a kludge and future versions will
      handle it in another way.

    * New command "showpref" in the --edit-key menu to show an easier
      to understand preference listing.

    * There is now the notation of a primary user ID.  For example, it
      is printed with a signature verification as the first user ID;
      revoked user IDs are not printed there anymore.  In general the
      primary user ID is the one with the latest self-signature.

    * New --charset=utf-8 to bypass all internal conversions.

    * Large File Support (LFS) is now working.

    * New options: --ignore-crc-error, --no-sig-create-check,
      --no-sig-cache, --fixed-list-mode, --no-expensive-trust-checks,
      --enable-special-filenames and --use-agent.  See man page.

    * New command --pipemode, which can be used to run gpg as a
      co-process.  Currently only the verification of detached
      signatures are working.  See doc/DETAILS.

    * Keyserver support for the W32 version.

    * Rewritten key selection code so that GnuPG can better cope with
      multiple subkeys, expire dates and so.  The drawback is that it
      is slower.

    * A whole lot of bug fixes.

    * The verification status of self-signatures are now cached. To
      increase the speed of key list operations for existing keys you
      can do the following in your GnuPG homedir (~/.gnupg):
         cp pubring.gpg pubring.gpg.save && gpg --export-all >x && \
         rm pubring.gpg && gpg --import x
      Only v4 keys (i.e not the old RSA keys) benefit from this caching.

    * New translations: Estonian, Turkish.

    See-also: gnupg-announce/2001q2/000122.html


Noteworthy changes in version 1.0.4 (2000-10-17)
------------------------------------------------

    * Fixed a serious bug which could lead to false signature verification
      results when more than one signature is fed to gpg.  This is the
      primary reason for releasing this version.

    * New utility gpgv which is a stripped down version of gpg to
      be used to verify signatures against a list of trusted keys.

    * Rijndael (AES) is now supported and listed with top preference.

    * --with-colons now works with --print-md[s].

    See-also: gnupg-announce/2000q4/000082.html


Noteworthy changes in version 1.0.3 (2000-09-18)
------------------------------------------------

    * Fixed problems with piping to/from other MS-Windows software

    * Expiration time of the primary key can be changed again.

    * Revoked user IDs are now marked in the output of --list-key

    * New options --show-session-key and --override-session-key
      to help the British folks to somewhat minimize the danger
      of this Orwellian RIP bill.

    * New options --merge-only and --try-all-secrets.

    * New configuration option --with-egd-socket.

    * The --trusted-key option is back after it left us with 0.9.5

    * RSA is supported. Key generation does not yet work but will come
      soon.

    * CAST5 and SHA-1 are now the default algorithms to protect the key
      and for symmetric-only encryption. This should solve a couple
      of compatibility problems because the old algorithms are optional
      according to RFC2440

    * Twofish and MDC enhanced encryption is now used.  PGP 7 supports
      this.  Older versions of GnuPG don't support it, so they should be
      upgraded to at least 1.0.2

    See-also: gnupg-announce/2000q3/000075.html


Noteworthy changes in version 1.0.2 (2000-07-12)
----------------------------------------------

    * Fixed expiration handling of encryption keys.

    * Add an experimental feature to do unattended key generation.

    * The user is now asked for the reason of revocation as required
      by the new OpenPGP draft.

    * There is a ~/.gnupg/random_seed file now which saves the
      state of the internal RNG and increases system performance
      somewhat.  This way the full entropy source is only used in
      cases were it is really required.
      Use the option --no-random-seed-file to disable this feature.

    * New options --ignore-time-conflict and --lock-never.

    * Some fixes for the W32 version.

    * The entropy.dll is not anymore used by the W32 version but replaced
      by code derived from Cryptlib.

    * Encryption is now much faster: About 2 times for 1k bit keys
      and 8 times for 4k keys.

    * New encryption keys are generated in a way which allows a much
      faster decryption.

    * New command --export-secret-subkeys which outputs the
      the _primary_ key with it's secret parts deleted.  This is
      useful for automated decryption/signature creation as it
      allows to keep the real secret primary key offline and
      thereby protecting the key certificates and allowing to
      create revocations for the subkeys.  See the FAQ for a
      procedure to install such secret keys.

    * Keygeneration now writes to the first writeable keyring or
      as default to the one in the homedirectory.  Prior versions
      ignored all --keyring options.

    * New option --command-fd to take user input from a file descriptor;
      to be used with --status-fd by software which uses GnuPG as a backend.

    * There is a new status PROGRESS which is used to show progress during
      key generation.

    * Support for the new MDC encryption packets.  To create them either
      --force-mdc must be use or cipher algorithm with a blocksize other
      than 64 bits is to be used.  --openpgp currently disables MDC packets
      entirely.  This option should not yet be used.

    * New option --no-auto-key-retrieve to disable retrieving of
      a missing public key from a keyserver, when a keyserver has been set.

    * Danish translation

    See-also: gnupg-announce/2000q3/000069.html


Noteworthy changes in version 1.0.1 (1999-12-16)
-----------------------------------

    * New command --verify-files.  New option --fast-list-mode.

    * $http_proxy is now used when --honor-http-proxy is set.

    * Fixed some minor bugs and the problem with conventional encrypted
      packets which did use the gpg v3 partial length headers.

    * Add Indonesian and Portugese translations.

    * Fixed a bug with symmetric-only encryption using the non-default 3DES.
      The option --emulate-3des-s2k-bug may be used to decrypt documents
      which have been encrypted this way; this should be done immediately
      as this workaround will be remove in 1.1

    * Can now handle (but not display) PGP's photo IDs. I don't know the
      format of that packet but after stripping a few bytes from the start
      it looks like a JPEG (at least my test data).  Handling of this
      package is required because otherwise it would mix up the
      self signatures and you can't import those keys.

    * Passing non-ascii user IDs on the commandline should now work in all
      cases.

    * New keys are now generated with an additional preference to Blowfish.

    * Removed the GNU Privacy Handbook from the distribution as it will go
      into a separate one.

    See-also: gnupg-announce/1999q4/000050.html


Noteworthy changes in version 1.0.0 (1999-09-07)
-----------------------------------

    * Add a very preliminary version of the GNU Privacy Handbook to
      the distribution (lynx doc/gph/index.html).

    * Changed the version number to GnuPG 2001 ;-)

    See-also: gnupg-announce/1999q3/000037.html


Noteworthy changes in version 0.9.11 (1999-09-03)
------------------------------------

    * UTF-8 strings are now correctly printed (if --charset is set correctly).
      Output of --with-colons remains C-style escaped UTF-8.

    * Workaround for a problem with PGP 5 detached signature in textmode.

    * Fixed a problem when importing new subkeys (duplicated signatures).

    See-also: gnupg-announce/1999q3/000036.html


Noteworthy changes in version 0.9.10 (1999-07-23)
------------------------------------

    * Some strange new options to help pgpgpg

    * Cleaned up the dox a bit.

    See-also: gnupg-announce/1999q3/000034.html


Noteworthy changes in version 0.9.9
-----------------------------------

    * New options --[no-]utf8-strings.

    * New edit-menu commands "enable" and "disable" for entire keys.

    * You will be asked for a filename if gpg cannot deduce one.

    * Changes to support libtool which is needed for the development
      of libgcrypt.

    * New script tools/lspgpot to help transferring assigned
      trustvalues from PGP to GnuPG.

    * New commands --lsign-key and made --sign-key a shortcut for --edit
      and sign.

    * New options (#122--126 ;-) --[no-]default-recipient[-self],
      --disable-{cipher,pubkey}-algo. See the man page.

    * Enhanced info output in case of multiple recipients and fixed exit code.

    * New option --allow-non-selfsigned-uid to work around a problem with
      the German IN way of separating signing and encryption keys.

    See-also: gnupg-announce/1999q3/000028.html


Noteworthy changes in version 0.9.8 (1999-06-26)
-----------------------------------

    * New subcommand "delsig" in the edit menu.

    * The name of the output file is not anymore the one which is
      embedded in the processed message, but the used filename with
      the extension stripped.  To revert to the old behaviour you can
      use the option --use-embedded-filename.

    * Another hack to cope with pgp2 generated detached signatures.

    * latin-2 character set works (--charset=iso-8859-2).

    * New option --with-key-data to list the public key parameters.
      New option -N to insert notations and a --set-policy-url.
      A couple of other options to allow reseting of options.

    * Better support for HPUX.

    See-also: gnupg-announce/1999q2/000016.html


Noteworthy changes in version 0.9.7 (1999-05-23)
-----------------------------------

    * Add some work arounds for a bugs in pgp 2 which led to bad signatures
      when used with canonical texts in some cases.

    * Enhanced some status outputs.

    See-also: gnupg-announce/1999q2/000000.html


Noteworthy changes in version 0.9.6 (1999-05-06)
-----------------------------------

    * Twofish is now statically linked by default. The experimental 128 bit
      version is now disabled.	Full support will be available as soon as
      the OpenPGP WG has decided on an interpretation of rfc2440.

    * Dropped support for the ancient Blowfish160 which is not OpenPGP.

    * Merged gpgm and gpg into one binary.

    * Add "revsig" and "revkey" commands to the edit menu.  It is now
      possible to revoke signature and subkeys.


Noteworthy changes in version 0.9.5 (1999-03-20)
-----------------------------------

    * New command "lsign" in the keyedit menu to create non-exportable
      signatures.  Removed --trusted-keys option.

    * A bunch of changes to the key validation code.

    * --list-trust-path now has an optional --with-colons format.

    * New command --recv-keys to import keys from an keyserver.


Noteworthy changes in version 0.9.4 (1999-03-08)
-----------------------------------

    * New configure option --enable-static-rnd=[egd|linux|unix|none]
      to select a random gathering module for static linking.

    * The original text is now verbatim copied to a cleartext signed message.

    * Bugfixes but there are still a couple of bugs.


Noteworthy changes in version 0.9.3 (1999-02-19)
-----------------------------------

    * Changed the internal design of getkey which now allows a
      efficient lookup of multiple keys and add a word match mode.

    * New options --[no-]encrypt-to.

    * Some changes to the configure stuff.  Switched to automake 1.4.
      Removed intl/ from CVS, autogen.sh now uses gettextize.

    * Preferences now include Twofish. Removed preference to Blowfish with
      a special hack to suppress the "not listed in preferences" warning;
      this is to allow us to switch completely to Twofish in the near future.

    * Changed the locking stuff.

    * Print all user ids of a good signature.


Noteworthy changes in version 0.9.2 (1999-01-01)
-----------------------------------

    * add some additional time warp checks.

    * Option --keyserver and command --send-keys to utilize HKP servers.

    * Upgraded to zlib 1.1.3 and fixed an inflate bug

    * More cleanup on the cleartext signatures.


Noteworthy changes in version 0.9.1 (1999-01-01)
-----------------------------------

    * Polish language support.

    * When querying the passphrase, the key ID of the primary key is
      displayed along with the one of the used secondary key.

    * Fixed a bug occurring when decrypting pgp 5 encrypted messages,
      fixed an infinite loop bug in the 3DES code and in the code
      which looks for trusted signatures.

    * Fixed a bug in the mpi library which caused signatures not to
      compare okay.

    * Rewrote the handling of cleartext signatures; the code is now
      better maintainable (I hope so).

    * New status output VALIDSIG only for valid signatures together
      with the fingerprint of the signer's key.


Noteworthy changes in version 0.9.0 (1998-12-23)
-----------------------------------

    * --export does now only exports rfc2440 compatible keys; the
      old behaviour is available with --export-all.
      Generation of v3 ElGamal (sign and encrypt) keys is not longer
      supported.

    * Fixed the uncompress bug.

    * Rewrote the rndunix module. There are two environment variables
      used for debugging now: GNUPG_RNDUNIX_DBG give the file to write
      debugging information (use "-" for stdout) and if GNUPG_RNDUNIX_DBGALL
      is set, all programs which are only tried are also printed.

    * New option --escape-from-lines to "dash-escape" "From " lines to
      prevent mailers to change them to ">From ".  This is not enabled by
      default because it is not in compliance with rfc2440 - however, you
      should turn it on.


Noteworthy changes in version 0.4.5 (1998-12-08)
-----------------------------------

    * The keyrings and the trustdb is now locked, so that
      other GnuPG processes won't damage these files.  You
      may want to put the option --lock-once into your options file.

    * The latest self-signatures are now used; this enables --import
      to see updated preferences etc.

    * Import of subkeys should now work.

    * Random gathering modules may now be loaded as extensions. Add
      such a module for most Unices but it is very experimental!

    * Brazilian language support.


Noteworthy changes in version 0.4.4 (1998-11-20)
-----------------------------------

    * Fixed the way the key expiration time is stored. If you have
      an expiration time on your key you should fix it with --edit-key
      and the command "expire".  I apologize for this inconvenience.

    * Add option --charset to support "koi8-r" encoding of user ids.
      (Not yet tested).

    * Preferences should now work again. You should run
      "gpgm --check-trustdb \*" to rebuild all preferences.

    * Checking of certificates should now work but this needs a lot
      of testing.  Key validation values are now cached in the
      trustdb; they should be recalculated as needed, but you may
      use --check-trustdb or --update-trustdb to do this.

    * Spanish translation by Urko Lusa.

    * Patch files are from now on signed.  See the man page
      for the new option --not-dash-escaped.

    * New syntax: --edit-key <userID> [<commands>]
      If you run it without --batch the commands are executed and then
      you are put into normal mode unless you use "quit" or "save" as
      one of the commands.  When in batch mode, the program quits after
      the last command, so you have to use "save" if you did some changes.
      It does not yet work completely, but may be used to list so the
      keys etc.


Noteworthy changes in version 0.4.3 (1998-11-08)
-----------------------------------

    * Fixed the gettext configure bug.

    * Kludge for RSA keys: keyid and length of a RSA key are
      correctly reported, but you get an error if you try to use
      this key (If you do not have the non-US version).

    * Experimental support for keyrings stored in a GDBM database.
      This is *much* faster than a standard keyring.  You will notice
      that the import gets slower with time; the reason is that all
      new keys are used to verify signatures of previous inserted
      keys.  Use "--keyring gnupg-gdbm:<name-of-gdbm-file>".  This is
      not (yet) supported for secret keys.

    * A Russian language file in the distribution (alternatives are in
      the contrib directory of the FTP servers)

    * commandline option processing now works as expected for GNU programs
      with the exception that you can't mix options and normal arguments.

    * Now --list-key lists all matching keys.  This is needed in some
      other places too.


Noteworthy changes in version 0.4.2 (1998-10-18)
-----------------------------------

    * This is only a snapshot: There are still a few bugs.

    * Fixed this huge memory leak.

    * Redesigned the trust database:  You should run "gpgm --check-trustdb".
      New command --update-trustdb, which adds new key from the public
      keyring into your trustdb

    * Fixed a bug in the armor code, leading to invalid packet errors.
      (a workaround for this was to use --no-armor).  The shorten line
      length (64 instead of 72) fixes a problem with pgp5 and keyservers.

    * comment packets are not anymore generated. "--export" filters
      them out.  One Exception:  The comment packets in a secret keyring
      are still used because they carry the factorization of the public
      prime product.

    * --import now only looks for KEYBLOCK headers, so you can now simply
      remove the "- " in front of such a header if someone accidentally signed
      such a message or the keyblock is part of a cleartext signed message.

    * --with-colons now lists the key expiration time and not anymore
      the valid period.

    * Some keyblocks created with old releases have a wrong sequence
      of packets, so that the keyservers don't accept these keys.
      Simply using "--edit-key" fixes the problem.

    * New option --force-v3-sigs to generate signed messages which are
      compatible to PGP 5.

    * Add some code to support DLD (for non ELF systems) - but this is
      not tested because my BSD box is currently broken.

    * New command "expire" in the edit-key menu.



Noteworthy changes in version 0.4.1 (1998-10-07)
-----------------------------------

    * A secondary key is used when the primary key is specified but cannot
      be used for the operation (if it is a sign-only key).

    * GNUPG can now handle concatenated armored messages:  There is still a
      bug if different kinds of messages are mixed.

    * Iterated+Salted passphrases now work.  If want to be sure that PGP5
      is able to handle them you may want to use the options
	"--s2k-mode 3 --s2k-cipher-algo cast5 --s2k-digest-algo sha1"
      when changing a passphrase.

    * doc/OpenPGP talks about OpenPGP compliance, doc/HACKING gives
      a few hints about the internal structure.

    * Checked gnupg against the August 1998 draft (07) and I believe
      it is in compliance with this document (except for one point).

    * Fixed some bugs in the import merging code and rewrote some
      code for the trustdb.


Noteworthy changes in version 0.4.0 (1998-09-18)
-----------------------------------

    * Triple DES is now supported.  Michael Roth did this piece of
      needed work.  We have now all the coded needed to be OpenPGP
      compliant.

    * Added a simple rpm spec file (see INSTALL).

    * detached and armored signatures are now using "PGP SIGNATURE",
      except when --rfc1991 is used.

    * All times which are not in the yyyy-mm-dd format are now printed
      in local time.


Noteworthy changes in version 0.3.5 (1998-09-14)
-----------------------------------

    * New option --throw-keyid to create anonymous enciphered messages.
      If gpg detects such a message it tires all available secret keys
      in turn so decode it.  This is a gnupg extension and not in OpenPGP
      but it has been discussed there and afaik some products use this
      scheme too (Suggested by Nimrod Zimmerman).

    * Fixed a bug with 5 byte length headers.

    * --delete-[secret-]key is now also available in gpgm.

    * cleartext signatures are not anymore converted to LF only.

    * Fixed a trustdb problem.	Run "gpgm --check-trustdb" to fix old
      trust dbs.

    * Building in another directory should now work.

    * Weak key detection mechanism (Niklas Hernaeus).


Noteworthy changes in version 0.3.4 (1998-08-11)
-----------------------------------

    * New options --comment and --set-filename; see g10/OPTIONS

    * yes/no, y/n localized.

    * Fixed some bugs.


Noteworthy changes in version 0.3.3 (1998-08-08)
-----------------------------------

    * IMPORTANT: I found yet another bug in the way the secret keys
      are encrypted - I did it the way pgp 2.x did it, but OpenPGP
      and pgp 5.x specify another (in some aspects simpler) method.
      To convert your secret keys you have to do this:
	1. Build the new release but don't install it and keep
	   a copy of the old program.
	2. Disable the network, make sure that you are the only
	   user, be sure that there are no Trojan horses etc ....
	3. Use your old gpg (version 0.3.1 or 0.3.2) and set the
	   passphrases of ALL your secret keys to empty!
	   (gpg --change-passphrase your-user-id).
	4. Save your ownertrusts (see the next point)
	5. rm ~/.gnupg/trustdb.gpg
	6. install the new version of gpg (0.3.3)
	7. For every secret key call "gpg --edit-key your-user-id",
	   enter "passwd" at the prompt, follow the instructions and
	   change your password back, enter "save" to store it.
	8. Restore the ownertrust (see next point).

    * The format of the trust database has changed; you must delete
      the old one, so gnupg can create a new one.
      IMPORTANT: Use version 0.3.1 or .2 to save your assigned ownertrusts
      ("gpgm --list-ownertrust >saved-trust"); then build this new version
      and restore the ownertrust with this new version
      ("gpgm --import-ownertrust saved-trust").  Please note that
      --list-ownertrust has been renamed to --export-ownertrust in this
      release and it does now only export defined ownertrusts.

    * The command --edit-key now provides a commandline driven menu
      which can be used for various tasks.  --sign-key is only an
      an alias to --edit-key and maybe removed in future: use the
      command "sign" of this new menu - you can select which user ids
      you want to sign.

    * Alternate user ids can now be created an signed.

    * Owner trust values can now be changed with --edit-key (trust)

    * GNUPG can now run as a coprocess; this enables sophisticated
      frontends.  tools/shmtest.c is a simple sample implementation.
      This needs some more work: all tty_xxx() are to be replaced
      by cpr_xxx() and some changes in the display logics is needed.

    * Removed options --gen-prime and --gen-random.

    * Removed option --add-key; use --edit-key instead.

    * Removed option --change-passphrase; use --edit-key instead.

    * Signatures are now checked even if the output file could not
      be created. Command "--verify" tries to find the detached data.

    * gpg now disables core dumps.

    * compress and symmetric cipher preferences are now used.
      Because there is no 3DES yet, this is replaced by Blowfish.

    * We have added the Twofish as an experimental cipher algorithm.
      Many thanks to Matthew Skala for doing this work.
      Twofish is the AES submission from Schneier et al.; see
      "www.counterpane.com/twofish.html" for more information.

    * Started with a help system: If you enter a question mark at some
      prompt; you should get a specific help for this prompt.

    * There is no more backup copy of the secret keyring.

    * A lot of new bugs. I think this release is not as stable as
      the previous one.


Noteworthy changes in version 0.3.2 (1998-07-09)
-----------------------------------

    * Fixed some bugs when using --textmode (-seat)

    * Now displays the trust status of a positive verified message.

    * Keyrings are now scanned in the sequence they are added with
      --[secret-]keyring.  Note that the default keyring is implicitly
      added as the very first one unless --no-default-keyring is used.

    * Fixed setuid and dlopen bug.


Noteworthy changes in version 0.3.1 (1998-07-06)
-----------------------------------

    * Partial headers are now written in the OpenPGP format if
      a key in a v4 packet is used.

    * Removed some unused options, removed the gnupg.sig stuff.

    * Key lookup by name now returns a key which can be used for
      the desired action.

    * New options --list-ownertrust (gpgm) to make a backup copy
      of the ownertrust values you assigned.

    * clear signature headers are now in compliance with OpenPGP.


Noteworthy changes in version 0.3.0 (1998-06-25)
-----------------------------------

    * New option --emulate-checksum-bug.  If your passphrase does not
      work anymore, use this option and --change-passphrase to rewrite
      your passphrase.

    * More complete v4 key support: Preferences and expiration time
      is set into the self signature.

    * Key generation defaults to DSA/ElGamal keys, so that new keys are
      interoperable with pgp5

    * DSA key generation is faster and key generation does not anymore
      remove entropy from the random generator (the primes are public
      parameters, so there is really no need for a cryptographic secure
      prime number generator which we had used).

    * A complete new structure for representing the key parameters.

    * Removed most public key knowledge into the cipher library.

    * Support for dynamic loading of new algorithms.

    * Moved tiger to an extension module.


Noteworthy changes in version 0.2.19 (1998-05-29)
------------------------------------

    * Replaced /dev/urandom in checks with new tool mk-tdata.

    * Some assembler file cleanups; some more functions for the Alpha.

    * Tiger has now the OpenPGP assigned number 6.  Because the OID has
      changed, old signatures using this algorithm can't be verified.

    * gnupg now encrypts the compressed packed and not any longer in the
      reverse order; anyway it can decrypt both versions. Thanks to Tom
      for telling me this (not security related) bug.

    * --add-key works and you are now able to generate subkeys.

    * It is now possible to generate ElGamal keys in v4 packets to create
      valid OpenPGP keys.

    * Some new features for better integration into MUAs.


Noteworthy changes in version 0.2.18 (1998-05-15)
------------------------------------

    * Splitted cipher/random.c, add new option "--disable-dev-random"
      to configure to support the development of a random source for
      other systems. Prepared sourcefiles rand-unix.c, rand-w32.c
      and rand-dummy.c (which is used to allow compilation on systems
      without a random source).

    * Fixed a small bug in the key generation (it was possible that 48 bits
      of a key were not taken from the random pool)

    * Add key generation for DSA and v4 signatures.

    * Add a function trap_unaligned(), so that a SIGBUS is issued on
      Alphas and not the slow emulation code is used. And success: rmd160
      raised a SIGBUS.

    * Enhanced the formatting facility of argparse and changed the use of
      \r,\v to @ because gettext does not like it.

    * New option "--compress-algo 1" to allow the creation of compressed
      messages which are readable by PGP and "--print-md" (gpgm) to make
      speed measurement easier.


Noteworthy changes in version 0.2.17 (1998-05-04)
------------------------------------

    * Comment packets are now of private type 61.

    * Passphrase code still used a 160 bit blowfish key, added a
      silly workaround. Please change your passphrase again - sorry.

    * Conventional encryption now uses a type 3 packet to describe the
      used algorithms.

    * The new algorithm number for Blowfish is 20, 16 is still used for
      encryption only; for signing it is only used when it is in a v3 packet,
      so that GNUPG keys are still valid.


Noteworthy changes in version 0.2.16 (1998-04-28)
------------------------------------

    * Add experimental support for the TIGER/192 message digest algorithm.
      (But there is only a dummy ASN OID).

    * Standard cipher is now Blowfish with 128 bit key in OpenPGP's CFB
      mode. I renamed the old cipher to Blowfish160. Because the OpenPGP
      group refused to assign me a number for Blowfish160, I have to
      drop support for this in the future. You should use
      "--change-passphrase" to recode your current passphrase with 128
      bit Blowfish.


Noteworthy changes in version 0.2.15 (1998-04-09)
------------------------------------

    * Fixed a bug with the old checksum calculation for secret keys.
      If you run the program without --batch, a warning does inform
      you if your secret key needs to be converted; simply use
      --change-passphrase to recalculate the checksum. Please do this
      soon, as the compatible mode will be removed sometime in the future.

    * CAST5 works (using the PGP's special CFB mode).

    * Again somewhat more PGP 5 compatible.

    * Some new test cases

Noteworthy changes in version 0.2.14 (1998-04-02)
------------------------------------

    * Changed the internal handling of keyrings.

    * Add support to list PGP 5 keyrings with subkeys

    * Timestamps of signatures are now verified.

    * A expiration time can now be specified during key generation.

    * Some speedups for Blowfish and SHA-1, rewrote SHA-1 transform.
      Reduced the amount of random bytes needed for key generation in
      some cases.


Noteworthy changes in version 0.2.13 (1998-03-10)
------------------------------------

    * Verify of DSA signatures works.

    * Re-implemented the slower random number generator.


Noteworthy changes in version 0.2.12 (1998-03-07)
------------------------------------

    * --delete-key checks that there is no secret key. The new
      option --delete-secret-key maybe used to delete a secret key.

    * "-kv" now works as expected. Options "--list-{keys,sigs]"
      and "--check-sigs" are now working.

    * New options "--verify" and "--decrypt" to better support integration
      into MUAs (partly done for Mutt).

    * New option "--with-colons" to make parsing of key lists easier.

Noteworthy changes in version 0.2.11 (1998-03-02)
------------------------------------

    * GPG now asks for a recipient's name if option "-r" is not used.

    * If there is no good trust path, the program asks whether to use
      the public keys anyway.

    * "--delete-key" works for public keys. What semantics shall I use
      when there is a secret key too? Delete the secret key or leave him
      and auto-regenerate the public key, next time the secret key is used?

Noteworthy changes in version 0.2.10 (1998-02-27)
------------------------------------

    * Code for the alpha is much faster (about 20 times); the data
      was misaligned and the kernel traps this, so nearly all time
      was used by system to trap the misalignments and to write
      syslog messages. Shame on me and thanks to Ralph for
      pointing me at this while drinking some beer yesterday.

    * Changed some configure options and add an option
      --disable-m-guard to remove the memory checking code
      and to compile everything with optimization on.

    * New environment variable GNUPGHOME, which can be used to set
      another homedir than ~/.gnupg.  Changed default homedir for
      Windoze version to c:/gnupg.

    * Fixed detached signatures; detached PGP signatures caused a SEGV.

    * The Windoze version works (as usual w/o a strong RNG).


Noteworthy changes in version 0.2.9 (1998-02-26)
-----------------------------------

    * Fixed FreeBSD bug.

    * Added a simple man page.

    * Switched to automake1.2f and a newer gettext.

Noteworthy changes in version 0.2.8 (1998-02-24)
-----------------------------------

    * Changed the name to GNUPG, the binaries are called gpg and gpgm.
      You must rename rename the directory "~/.g10" to ~/.gnupg/, rename
      {pub,sec}ring.g10 to {pub,sec}ring.gpg, trustdb.g10 to trustdb.gpg
      and g10.sig to gnupg.sig.

    * New or changed passphrases are now salted.


Noteworthy changes in version 0.2.7 (1998-02-18)
-----------------------------------

    * New command "gen-revoke" to create a key revocation certificate.

    * New option "homedir" to set the homedir (which defaults to "~/.g10").
      This directory is created if it does not exists (only the last
      part of the name and not the complete hierarchy)

    * Command "import" works. (Try: "finger gcrypt@ftp.guug.de|g10 --import")

    * New commands "dearmor/enarmor" for g10maint.  These are mainly
      used for internal test purposes.

    * Option --version now conforming to the GNU standards and lists
      the available ciphers, message digests and public key algorithms.

    * Assembler code for m68k (not tested).

    * "make check" works.

Noteworthy changes in version 0.2.6 (1998-02-13)
-----------------------------------

    * Option "--export" works.


Noteworthy changes in version 0.2.5 (1998-02-12)
-----------------------------------

    * Added zlib for systems which don't have it.
      Use "./configure --with-zlib" to link with the static version.

    * Generalized some more functions and rewrote the encoding of
      message digests into MPIs.

    * Enhanced the checkit script


Noteworthy changes in version 0.2.4 (1998-02-11)
-----------------------------------

    * nearly doubled the speed of the ElGamal signature verification.

    * backup copies of keyrings are created.

    * assembler stuff for Pentium; gives about 15% better performance.

    * fixed a lot of bugs.


Noteworthy changes in version 0.2.3 (1998-02-09)
-----------------------------------

    * Found a bug in the calculation of ELG fingerprints. This is now
      fixed, but all existing fingerprints and keyids for ELG keys
      are not any more valid.

    * armor should now work; including clear signed text.

    * moved some options to the new program g10maint

    * It's now 64 bit clean and runs fine on an alpha--linux.

    * Key generation is much faster now.  I fixed this by using not
      so strong random number for the primes (this was a bug because the
      ElGamal primes are public parameters and it does not make sense
      to generate them from strong random).  The real secret is the x value
      which is still generated from strong (okay: /dev/random) random bits.

    * added option "--status-fd": see g10/OPTIONS

    * We have secure memory on systems which support mlock().
      It is not complete yet, because we do not have signal handler
      which does a cleanup in very case.
      We should also check the ulimit for the user in the case
      that the admin does not have set a limit on locked pages.

    * started with internationalization support.

    * The logic to handle the web of trust is now implemented. It is
      has some bugs; but I'm going to change the algorithm anyway.
      It works by calculating the trustlevel on the fly.  It may ask
      you to provide trust parameters if the calculated trust probability
      is too low.  I will write a paper which discusses this new approach.

    * a couple of changes to the configure script.

    * New option "--quick-random" which uses a much quicker random
      number generator.  Keys generated while this option is in effect
      are flags with "INSECURE!" in the user-id.  This is a development
      only option.

    * Read support for new version packets (OpenPGP).

    * Comment packets are now of correct OpenPGP type 16. Old comment
      packets written by G10 are detected because they always start with
      a hash which is an invalid version byte.

    * The string "(INSECURE!)" is appended to a new user-id if this
      is generated on a system without a good random number generator.


Version 0.2.2 (1998-02-09)
Version 0.2.1 (1998-01-28)
Version 0.2.0 (1998-01-25)
Version 0.1.3 (1998-01-12)
Version 0.1.2 (1998-01-07)
Version 0.1.1 (1998-01-07)
Version 0.1.0 (1998-01-05)
Version 0.0.0 (1997-12-20)


 Copyright (C) 1998-2017 Free Software Foundation, Inc.
 Copyright (C) 1997-2017 Werner Koch

 This file is free software; as a special exception the author gives
 unlimited permission to copy and/or distribute it, with or without
 modifications, as long as this notice is preserved.

 This file is distributed in the hope that it will be useful, but
 WITHOUT ANY WARRANTY, to the extent permitted by law; without even the
 implied warranty of MERCHANTABILITY or FITNESS FOR A PARTICULAR PURPOSE.<|MERGE_RESOLUTION|>--- conflicted
+++ resolved
@@ -1,18 +1,8 @@
-<<<<<<< HEAD
 Noteworthy changes in version 2.3.0 (unreleased)
-=======
-Noteworthy changes in version 2.2.5 (unreleased)
->>>>>>> 91a3d15c
 ------------------------------------------------
 
   Changes also found in 2.2.4:
 
-<<<<<<< HEAD
-=======
-Noteworthy changes in version 2.2.4 (2017-12-20)
-------------------------------------------------
-
->>>>>>> 91a3d15c
   * gpg: Change default preferences to prefer SHA512.
 
   * gpg: Print a warning when more than 150 MiB are encrypted using a
@@ -40,13 +30,7 @@
   * New configure option --enable-run-gnupg-user-socket to first try a
     socket directory which is not removed by systemd at session end.
 
-<<<<<<< HEAD
   Changes also found in 2.2.3:
-=======
-
-Noteworthy changes in version 2.2.3 (2017-11-20)
-------------------------------------------------
->>>>>>> 91a3d15c
 
   * gpgsm: Fix initial keybox creation on Windows. [#3507]
 
@@ -63,15 +47,10 @@
   * agent: Improve robustness of the shutdown pending
     state. [Git#7ffedfab89]
 
-<<<<<<< HEAD
+  See-also: gnupg-announce/2017q4/000417.html
+
+
   Changes also found in 2.2.2:
-=======
-  See-also: gnupg-announce/2017q4/000417.html
-
-
-Noteworthy changes in version 2.2.2 (2017-11-07)
-------------------------------------------------
->>>>>>> 91a3d15c
 
   * gpg: Avoid duplicate key imports by concurrently running gpg
     processes. [#3446]
@@ -111,6 +90,8 @@
     --apply-profile and --apply-defaults. [#3313]
 
   * Add configure option --enable-werror.  [#2423]
+
+  See-also: gnupg-announce/2017q4/000416.html
 
   Changes also found in 2.2.1:
 
